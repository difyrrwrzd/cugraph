--- conflicted
+++ resolved
@@ -130,185 +130,61 @@
 template class db_pattern<int32_t>;
 template class db_pattern<int64_t>;
 
-<<<<<<< HEAD
-template<typename idx_t>
-db_column_index<idx_t>::db_column_index(rmm::device_buffer&& off,
-                                        rmm::device_buffer&& ind) {
-  offsets = std::move(off);
+template <typename idx_t>
+db_column_index<idx_t>::db_column_index(rmm::device_buffer&& off, rmm::device_buffer&& ind)
+{
+  offsets     = std::move(off);
   indirection = std::move(ind);
 }
 
-template<typename idx_t>
-void db_column_index<idx_t>::resetData(rmm::device_buffer&& off,
-                                       rmm::device_buffer&& ind) {
-  offsets = std::move(off);
+template <typename idx_t>
+void db_column_index<idx_t>::resetData(rmm::device_buffer&& off, rmm::device_buffer&& ind)
+{
+  offsets     = std::move(off);
   indirection = std::move(ind);
 }
 
-template<typename idx_t>
-idx_t* db_column_index<idx_t>::getOffsets() {
+template <typename idx_t>
+idx_t* db_column_index<idx_t>::getOffsets()
+{
   return reinterpret_cast<idx_t*>(offsets.data());
 }
 
-template<typename idx_t>
-idx_t db_column_index<idx_t>::getOffsetsSize() {
+template <typename idx_t>
+idx_t db_column_index<idx_t>::getOffsetsSize()
+{
   return offsets.size() / sizeof(idx_t);
 }
 
-template<typename idx_t>
-idx_t* db_column_index<idx_t>::getIndirection() {
+template <typename idx_t>
+idx_t* db_column_index<idx_t>::getIndirection()
+{
   return reinterpret_cast<idx_t*>(indirection.data());
 }
 
-template<typename idx_t>
-idx_t db_column_index<idx_t>::getIndirectionSize() {
+template <typename idx_t>
+idx_t db_column_index<idx_t>::getIndirectionSize()
+{
   return indirection.size() / sizeof(idx_t);
 }
 
-template<typename idx_t>
-std::string db_column_index<idx_t>::toString() {
+template <typename idx_t>
+std::string db_column_index<idx_t>::toString()
+{
   std::stringstream ss;
   ss << "db_column_index:\n";
   ss << "Offsets: ";
   std::vector<idx_t> hostOff(getOffsetsSize());
   idx_t* hostOffsets = reinterpret_cast<idx_t*>(hostOff.data());
-  CUDA_TRY(cudaMemcpy(hostOffsets, offsets.data(), sizeof(idx_t) * getOffsetsSize(), cudaMemcpyDefault));
-  for (idx_t i = 0; i < getOffsetsSize(); i++) {
-    ss << hostOff[i] << " ";
-  }
+  CUDA_TRY(
+    cudaMemcpy(hostOffsets, offsets.data(), sizeof(idx_t) * getOffsetsSize(), cudaMemcpyDefault));
+  for (idx_t i = 0; i < getOffsetsSize(); i++) { ss << hostOff[i] << " "; }
   ss << "\nIndirection: ";
   std::vector<idx_t> hostInd(getIndirectionSize());
   idx_t* hostIndirection = reinterpret_cast<idx_t*>(hostInd.data());
-  CUDA_TRY(cudaMemcpy(hostIndirection,
-                      indirection.data(),
-                      sizeof(idx_t) * getIndirectionSize(),
-                      cudaMemcpyDefault));
-  for (idx_t i = 0; i < getIndirectionSize(); i++) {
-    ss << hostInd[i] << " ";
-  }
-=======
-template <typename idx_t>
-void db_column_index<idx_t>::deleteData()
-{
-  if (offsets != nullptr) {
-    ALLOC_FREE_TRY(offsets, nullptr);
-    offsets      = nullptr;
-    offsets_size = 0;
-  }
-  if (indirection != nullptr) {
-    ALLOC_FREE_TRY(indirection, nullptr);
-    indirection      = nullptr;
-    indirection_size = 0;
-  }
-}
-
-template <typename idx_t>
-db_column_index<idx_t>::db_column_index()
-{
-  offsets          = nullptr;
-  offsets_size     = 0;
-  indirection      = nullptr;
-  indirection_size = 0;
-}
-
-template <typename idx_t>
-db_column_index<idx_t>::db_column_index(idx_t* _offsets,
-                                        idx_t _offsets_size,
-                                        idx_t* _indirection,
-                                        idx_t _indirection_size)
-{
-  offsets          = _offsets;
-  offsets_size     = _offsets_size;
-  indirection      = _indirection;
-  indirection_size = _indirection_size;
-}
-
-template <typename idx_t>
-db_column_index<idx_t>::db_column_index(db_column_index<idx_t>&& other)
-{
-  offsets                = other.offsets;
-  offsets_size           = other.offsets_size;
-  indirection            = other.indirection;
-  indirection_size       = other.indirection_size;
-  other.offsets          = nullptr;
-  other.offsets_size     = 0;
-  other.indirection      = nullptr;
-  other.indirection_size = 0;
-}
-
-template <typename idx_t>
-db_column_index<idx_t>::~db_column_index()
-{
-  deleteData();
-}
-
-template <typename idx_t>
-db_column_index<idx_t>& db_column_index<idx_t>::operator=(db_column_index<idx_t>&& other)
-{
-  offsets                = other.offsets;
-  offsets_size           = other.offsets_size;
-  indirection            = other.indirection;
-  indirection_size       = other.indirection_size;
-  other.offsets          = nullptr;
-  other.offsets_size     = 0;
-  other.indirection      = nullptr;
-  other.indirection_size = 0;
-  return *this;
-}
-
-template <typename idx_t>
-void db_column_index<idx_t>::resetData(idx_t* _offsets,
-                                       idx_t _offsets_size,
-                                       idx_t* _indirection,
-                                       idx_t _indirection_size)
-{
-  deleteData();
-  offsets          = _offsets;
-  offsets_size     = _offsets_size;
-  indirection      = _indirection;
-  indirection_size = _indirection_size;
-}
-
-template <typename idx_t>
-idx_t* db_column_index<idx_t>::getOffsets()
-{
-  return offsets;
-}
-
-template <typename idx_t>
-idx_t db_column_index<idx_t>::getOffsetsSize()
-{
-  return offsets_size;
-}
-
-template <typename idx_t>
-idx_t* db_column_index<idx_t>::getIndirection()
-{
-  return indirection;
-}
-
-template <typename idx_t>
-idx_t db_column_index<idx_t>::getIndirectionSize()
-{
-  return indirection_size;
-}
-
-template <typename idx_t>
-std::string db_column_index<idx_t>::toString()
-{
-  std::stringstream ss;
-  ss << "db_column_index:\n";
-  ss << "Offsets: ";
-  idx_t* hostOffsets = (idx_t*)malloc(sizeof(idx_t) * offsets_size);
-  cudaMemcpy(hostOffsets, offsets, sizeof(idx_t) * offsets_size, cudaMemcpyDefault);
-  for (idx_t i = 0; i < offsets_size; i++) { ss << hostOffsets[i] << " "; }
-  free(hostOffsets);
-  ss << "\nIndirection: ";
-  idx_t* hostIndirection = (idx_t*)malloc(sizeof(idx_t) * indirection_size);
-  cudaMemcpy(hostIndirection, indirection, sizeof(idx_t) * indirection_size, cudaMemcpyDefault);
-  for (idx_t i = 0; i < indirection_size; i++) { ss << hostIndirection[i] << " "; }
-  free(hostIndirection);
->>>>>>> 13133a0e
+  CUDA_TRY(cudaMemcpy(
+    hostIndirection, indirection.data(), sizeof(idx_t) * getIndirectionSize(), cudaMemcpyDefault));
+  for (idx_t i = 0; i < getIndirectionSize(); i++) { ss << hostInd[i] << " "; }
   ss << "\n";
   return ss.str();
 }
@@ -342,76 +218,35 @@
   return *this;
 }
 
-<<<<<<< HEAD
-template<typename idx_t>
-idx_t db_result<idx_t>::getSize() {
+template <typename idx_t>
+idx_t db_result<idx_t>::getSize()
+{
   return columnSize;
 }
 
-template<typename idx_t>
-idx_t* db_result<idx_t>::getData(std::string idx) {
+template <typename idx_t>
+idx_t* db_result<idx_t>::getData(std::string idx)
+{
   CUGRAPH_EXPECTS(dataValid, "Data not valid");
 
   idx_t* returnPtr = nullptr;
   for (size_t i = 0; i < names.size(); i++)
-    if (names[i] == idx)
-      returnPtr = reinterpret_cast<idx_t*>(columns[i].data());
+    if (names[i] == idx) returnPtr = reinterpret_cast<idx_t*>(columns[i].data());
   return returnPtr;
 }
 
-template<typename idx_t>
-void db_result<idx_t>::addColumn(std::string columnName) {
+template <typename idx_t>
+void db_result<idx_t>::addColumn(std::string columnName)
+{
   CUGRAPH_EXPECTS(!dataValid, "Cannot add a column to an allocated result.");
   names.push_back(columnName);
 }
 
-template<typename idx_t>
-void db_result<idx_t>::allocateColumns(idx_t size) {
+template <typename idx_t>
+void db_result<idx_t>::allocateColumns(idx_t size)
+{
   CUGRAPH_EXPECTS(!dataValid, "Already allocated columns");
 
-=======
-template <typename idx_t>
-db_result<idx_t>::~db_result()
-{
-  deleteData();
-}
-
-template <typename idx_t>
-void db_result<idx_t>::deleteData()
-{
-  if (dataValid)
-    for (size_t i = 0; i < columns.size(); i++) ALLOC_FREE_TRY(columns[i], nullptr);
-}
-
-template <typename idx_t>
-idx_t db_result<idx_t>::getSize()
-{
-  return columnSize;
-}
-
-template <typename idx_t>
-idx_t* db_result<idx_t>::getData(std::string idx)
-{
-  if (!dataValid) throw new std::invalid_argument("Data not valid");
-
-  idx_t* returnPtr = nullptr;
-  for (size_t i = 0; i < names.size(); i++)
-    if (names[i] == idx) returnPtr = columns[i];
-  return returnPtr;
-}
-
-template <typename idx_t>
-void db_result<idx_t>::addColumn(std::string columnName)
-{
-  if (dataValid) throw new std::invalid_argument("Cannot add a column to an allocated result");
-  names.push_back(columnName);
-}
-
-template <typename idx_t>
-void db_result<idx_t>::allocateColumns(idx_t size)
-{
-  if (dataValid) throw new std::invalid_argument("Already allocated columns");
->>>>>>> 13133a0e
   for (size_t i = 0; i < names.size(); i++) {
     rmm::device_buffer col(sizeof(idx_t) * size);
     columns.push_back(std::move(col));
@@ -430,26 +265,14 @@
   std::vector<std::vector<idx_t>> hostColumns;
   hostColumns.resize(columns.size());
   for (size_t i = 0; i < columns.size(); i++) {
-<<<<<<< HEAD
     hostColumns[i].resize(columnSize);
-    CUDA_TRY(cudaMemcpy(hostColumns[i].data(),
-                        columns[i].data(),
-                        sizeof(idx_t) * columnSize,
-                        cudaMemcpyDefault));
-=======
-    idx_t* hostColumn = (idx_t*)malloc(sizeof(idx_t) * columnSize);
-    cudaMemcpy(hostColumn, columns[i], sizeof(idx_t) * columnSize, cudaMemcpyDefault);
-    hostColumns.push_back(hostColumn);
->>>>>>> 13133a0e
+    CUDA_TRY(cudaMemcpy(
+      hostColumns[i].data(), columns[i].data(), sizeof(idx_t) * columnSize, cudaMemcpyDefault));
   }
   for (idx_t i = 0; i < columnSize; i++) {
     for (size_t j = 0; j < hostColumns.size(); j++) ss << hostColumns[j][i] << " ";
     ss << "\n";
   }
-<<<<<<< HEAD
-=======
-  for (size_t i = 0; i < hostColumns.size(); i++) free(hostColumns[i]);
->>>>>>> 13133a0e
   return ss.str();
 }
 
@@ -462,28 +285,10 @@
   column_size = 0;
 }
 
-<<<<<<< HEAD
-template<typename idx_t>
-void db_table<idx_t>::addColumn(std::string name) {
+template <typename idx_t>
+void db_table<idx_t>::addColumn(std::string name)
+{
   CUGRAPH_EXPECTS(column_size == 0, "Can't add a column to a non-empty table");
-=======
-template <typename idx_t>
-db_table<idx_t>::~db_table()
-{
-  for (size_t i = 0; i < columns.size(); i++) {
-    if (columns[i] != nullptr) {
-      ALLOC_FREE_TRY(columns[i], nullptr);
-      columns[i] = nullptr;
-    }
-  }
-}
-
-template <typename idx_t>
-void db_table<idx_t>::addColumn(std::string name)
-{
-  if (columns.size() > size_t{0} && column_size > 0)
-    throw new std::invalid_argument("Can't add a column to a non-empty table");
->>>>>>> 13133a0e
 
   rmm::device_buffer _col;
   columns.push_back(std::move(_col));
@@ -491,21 +296,12 @@
   indices.resize(indices.size() + 1);
 }
 
-<<<<<<< HEAD
-template<typename idx_t>
-void db_table<idx_t>::addEntry(db_pattern<idx_t>& pattern) {
+template <typename idx_t>
+void db_table<idx_t>::addEntry(db_pattern<idx_t>& pattern)
+{
   CUGRAPH_EXPECTS(pattern.isAllConstants(), "Can't add an entry that isn't all constants");
   CUGRAPH_EXPECTS(static_cast<size_t>(pattern.getSize()) == columns.size(),
                   "Can't add an entry that isn't the right size");
-=======
-template <typename idx_t>
-void db_table<idx_t>::addEntry(db_pattern<idx_t>& pattern)
-{
-  if (!pattern.isAllConstants())
-    throw new std::invalid_argument("Can't add an entry that isn't all constants");
-  if (static_cast<size_t>(pattern.getSize()) != columns.size())
-    throw new std::invalid_argument("Can't add an entry that isn't the right size");
->>>>>>> 13133a0e
   inputBuffer.push_back(pattern);
 }
 
@@ -525,22 +321,17 @@
                      reinterpret_cast<idx_t*>(indirection.data()) + size);
 
     // Sort the arrays together
-<<<<<<< HEAD
     thrust::sort_by_key(rmm::exec_policy(nullptr)->on(nullptr),
                         reinterpret_cast<idx_t*>(tempColumn.data()),
                         reinterpret_cast<idx_t*>(tempColumn.data()) + size,
                         reinterpret_cast<idx_t*>(indirection.data()));
-=======
-    thrust::sort_by_key(
-      rmm::exec_policy(nullptr)->on(nullptr), tempColumn, tempColumn + size, indirection);
->>>>>>> 13133a0e
 
     // Compute offsets array based on sorted column
     idx_t maxId;
     CUDA_TRY(cudaMemcpy(&maxId,
-               reinterpret_cast<idx_t*>(tempColumn.data()) + size - 1,
-               sizeof(idx_t),
-               cudaMemcpyDefault));
+                        reinterpret_cast<idx_t*>(tempColumn.data()) + size - 1,
+                        sizeof(idx_t),
+                        cudaMemcpyDefault));
     rmm::device_buffer offsets(sizeof(idx_t) * (maxId + 2));
     thrust::lower_bound(rmm::exec_policy(nullptr)->on(nullptr),
                         reinterpret_cast<idx_t*>(tempColumn.data()),
@@ -561,47 +352,25 @@
   idx_t tempSize = inputBuffer.size();
   std::vector<std::vector<idx_t>> tempColumns(columns.size());
   for (size_t i = 0; i < columns.size(); i++) {
-<<<<<<< HEAD
     tempColumns[i].resize(tempSize);
-=======
-    tempColumns.push_back((idx_t*)malloc(sizeof(idx_t) * tempSize));
->>>>>>> 13133a0e
     for (idx_t j = 0; j < tempSize; j++) {
       tempColumns[i][j] = inputBuffer[j].getEntry(i).getConstant();
     }
   }
   inputBuffer.clear();
   idx_t currentSize = column_size;
-<<<<<<< HEAD
-  idx_t newSize = currentSize + tempSize;
+  idx_t newSize     = currentSize + tempSize;
   std::vector<rmm::device_buffer> newColumns;
-=======
-  idx_t newSize     = currentSize + tempSize;
-  std::vector<idx_t*> newColumns;
->>>>>>> 13133a0e
-  for (size_t i = 0; i < columns.size(); i++) {
-    newColumns.emplace_back(sizeof(idx_t) * newSize);
-  }
+  for (size_t i = 0; i < columns.size(); i++) { newColumns.emplace_back(sizeof(idx_t) * newSize); }
   for (size_t i = 0; i < columns.size(); i++) {
     if (currentSize > 0)
-<<<<<<< HEAD
-      CUDA_TRY(cudaMemcpy(newColumns[i].data(),
-                          columns[i].data(),
-                          sizeof(idx_t) * currentSize,
-                          cudaMemcpyDefault));
+      CUDA_TRY(cudaMemcpy(
+        newColumns[i].data(), columns[i].data(), sizeof(idx_t) * currentSize, cudaMemcpyDefault));
     CUDA_TRY(cudaMemcpy(reinterpret_cast<idx_t*>(newColumns[i].data()) + currentSize,
                         tempColumns[i].data(),
                         sizeof(idx_t) * tempSize,
                         cudaMemcpyDefault));
-    columns[i] = std::move(newColumns[i]);
-=======
-      cudaMemcpy(newColumns[i], columns[i], sizeof(idx_t) * currentSize, cudaMemcpyDefault);
-    cudaMemcpy(
-      newColumns[i] + currentSize, tempColumns[i], sizeof(idx_t) * tempSize, cudaMemcpyDefault);
-    free(tempColumns[i]);
-    if (columns[i] != nullptr) ALLOC_FREE_TRY(columns[i], nullptr);
-    columns[i]  = newColumns[i];
->>>>>>> 13133a0e
+    columns[i]  = std::move(newColumns[i]);
     column_size = newSize;
   }
 
@@ -620,26 +389,14 @@
   std::vector<std::vector<idx_t>> hostColumns;
   hostColumns.resize(columns.size());
   for (size_t i = 0; i < columns.size(); i++) {
-<<<<<<< HEAD
     hostColumns[i].resize(columnSize);
-    CUDA_TRY(cudaMemcpy(hostColumns[i].data(),
-                        columns[i].data(),
-                        sizeof(idx_t) * columnSize,
-                        cudaMemcpyDefault));
-=======
-    idx_t* hostColumn = (idx_t*)malloc(sizeof(idx_t) * columnSize);
-    cudaMemcpy(hostColumn, columns[i], sizeof(idx_t) * columnSize, cudaMemcpyDefault);
-    hostColumns.push_back(hostColumn);
->>>>>>> 13133a0e
+    CUDA_TRY(cudaMemcpy(
+      hostColumns[i].data(), columns[i].data(), sizeof(idx_t) * columnSize, cudaMemcpyDefault));
   }
   for (idx_t i = 0; i < columnSize; i++) {
     for (size_t j = 0; j < hostColumns.size(); j++) ss << hostColumns[j][i] << " ";
     ss << "\n";
   }
-<<<<<<< HEAD
-=======
-  for (size_t i = 0; i < hostColumns.size(); i++) free(hostColumns[i]);
->>>>>>> 13133a0e
   return ss.str();
 }
 
@@ -649,16 +406,10 @@
   return indices[idx];
 }
 
-<<<<<<< HEAD
-template<typename idx_t>
-idx_t* db_table<idx_t>::getColumn(int idx) {
+template <typename idx_t>
+idx_t* db_table<idx_t>::getColumn(int idx)
+{
   return reinterpret_cast<idx_t*>(columns[idx].data());
-=======
-template <typename idx_t>
-idx_t* db_table<idx_t>::getColumn(int idx)
-{
-  return columns[idx];
->>>>>>> 13133a0e
 }
 
 template class db_table<int32_t>;
