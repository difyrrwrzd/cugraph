--- conflicted
+++ resolved
@@ -1170,125 +1170,6 @@
   CHECK_CUDA(m_stream);
 }
 
-<<<<<<< HEAD
-=======
-template <typename IndexType>
-__global__ void flag_isolated_vertices_kernel(IndexType n,
-                                              int *isolated_bmap,
-                                              const IndexType *row_ptr,
-                                              IndexType *degrees,
-                                              IndexType *nisolated)
-{
-  typedef cub::BlockLoad<IndexType,
-                         FLAG_ISOLATED_VERTICES_DIMX,
-                         FLAG_ISOLATED_VERTICES_VERTICES_PER_THREAD,
-                         cub::BLOCK_LOAD_WARP_TRANSPOSE>
-    BlockLoad;
-  typedef cub::BlockStore<IndexType,
-                          FLAG_ISOLATED_VERTICES_DIMX,
-                          FLAG_ISOLATED_VERTICES_VERTICES_PER_THREAD,
-                          cub::BLOCK_STORE_WARP_TRANSPOSE>
-    BlockStore;
-  typedef cub::BlockReduce<IndexType, FLAG_ISOLATED_VERTICES_DIMX> BlockReduce;
-  typedef cub::WarpReduce<int, FLAG_ISOLATED_VERTICES_THREADS_PER_INT> WarpReduce;
-
-  __shared__ typename BlockLoad::TempStorage load_temp_storage;
-  __shared__ typename BlockStore::TempStorage store_temp_storage;
-  __shared__ typename BlockReduce::TempStorage block_reduce_temp_storage;
-
-  __shared__ typename WarpReduce::TempStorage
-    warp_reduce_temp_storage[FLAG_ISOLATED_VERTICES_DIMX / FLAG_ISOLATED_VERTICES_THREADS_PER_INT];
-
-  __shared__ IndexType row_ptr_tail[FLAG_ISOLATED_VERTICES_DIMX];
-
-  for (IndexType block_off = FLAG_ISOLATED_VERTICES_VERTICES_PER_THREAD * (blockDim.x * blockIdx.x);
-       block_off < n;
-       block_off += FLAG_ISOLATED_VERTICES_VERTICES_PER_THREAD * (blockDim.x * gridDim.x)) {
-    IndexType thread_off = block_off + FLAG_ISOLATED_VERTICES_VERTICES_PER_THREAD * threadIdx.x;
-    IndexType last_node_thread = thread_off + FLAG_ISOLATED_VERTICES_VERTICES_PER_THREAD - 1;
-
-    IndexType thread_row_ptr[FLAG_ISOLATED_VERTICES_VERTICES_PER_THREAD];
-    IndexType block_valid_items = n - block_off + 1;  //+1, we need row_ptr[last_node+1]
-
-    BlockLoad(load_temp_storage).Load(row_ptr + block_off, thread_row_ptr, block_valid_items, -1);
-
-    // To compute 4 degrees, we need 5 values of row_ptr
-    // Saving the "5th" value in shared memory for previous thread to use
-    if (threadIdx.x > 0) { row_ptr_tail[threadIdx.x - 1] = thread_row_ptr[0]; }
-
-    // If this is the last thread, it needs to load its row ptr tail value
-    if (threadIdx.x == (FLAG_ISOLATED_VERTICES_DIMX - 1) && last_node_thread < n) {
-      row_ptr_tail[threadIdx.x] = row_ptr[last_node_thread + 1];
-    }
-    __syncthreads();  // we may reuse temp_storage
-
-    int local_isolated_bmap = 0;
-
-    IndexType imax = (n - thread_off);
-
-    IndexType local_degree[FLAG_ISOLATED_VERTICES_VERTICES_PER_THREAD];
-
-#pragma unroll
-    for (int i = 0; i < (FLAG_ISOLATED_VERTICES_VERTICES_PER_THREAD - 1); ++i) {
-      IndexType degree = local_degree[i] = thread_row_ptr[i + 1] - thread_row_ptr[i];
-
-      if (i < imax) local_isolated_bmap |= ((degree == 0) << i);
-    }
-
-    if (last_node_thread < n) {
-      IndexType degree = local_degree[FLAG_ISOLATED_VERTICES_VERTICES_PER_THREAD - 1] =
-        row_ptr_tail[threadIdx.x] - thread_row_ptr[FLAG_ISOLATED_VERTICES_VERTICES_PER_THREAD - 1];
-
-      local_isolated_bmap |= ((degree == 0) << (FLAG_ISOLATED_VERTICES_VERTICES_PER_THREAD - 1));
-    }
-
-    local_isolated_bmap <<= (thread_off % INT_SIZE);
-
-    IndexType local_nisolated = __popc(local_isolated_bmap);
-
-    // We need local_nisolated and local_isolated_bmap to be ready for next
-    // steps
-    __syncthreads();
-
-    IndexType total_nisolated = BlockReduce(block_reduce_temp_storage).Sum(local_nisolated);
-
-    if (threadIdx.x == 0 && total_nisolated) { atomicAdd(nisolated, total_nisolated); }
-
-    int logicalwarpid = threadIdx.x / FLAG_ISOLATED_VERTICES_THREADS_PER_INT;
-
-    // Building int for bmap
-    int int_aggregate_isolated_bmap = WarpReduce(warp_reduce_temp_storage[logicalwarpid])
-                                        .Reduce(local_isolated_bmap, traversal::BitwiseOr());
-
-    int is_head_of_visited_int = ((threadIdx.x % (FLAG_ISOLATED_VERTICES_THREADS_PER_INT)) == 0);
-    if (is_head_of_visited_int) {
-      isolated_bmap[thread_off / INT_SIZE] = int_aggregate_isolated_bmap;
-    }
-
-    BlockStore(store_temp_storage).Store(degrees + block_off, local_degree, block_valid_items);
-  }
-}
-
-template <typename IndexType>
-void flag_isolated_vertices(IndexType n,
-                            int *isolated_bmap,
-                            const IndexType *row_ptr,
-                            IndexType *degrees,
-                            IndexType *nisolated,
-                            cudaStream_t m_stream)
-{
-  dim3 grid, block;
-  block.x = FLAG_ISOLATED_VERTICES_DIMX;
-
-  grid.x = min((IndexType)MAXBLOCKS,
-               (n / FLAG_ISOLATED_VERTICES_VERTICES_PER_THREAD + 1 + block.x - 1) / block.x);
-
-  flag_isolated_vertices_kernel<<<grid, block, 0, m_stream>>>(
-    n, isolated_bmap, row_ptr, degrees, nisolated);
-  CHECK_CUDA(m_stream);
-}
-
->>>>>>> d4d8d83f
 }  // namespace bfs_kernels
 }  // namespace detail
 }  // namespace cugraph