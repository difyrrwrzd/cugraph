--- conflicted
+++ resolved
@@ -478,7 +478,8 @@
          VT *predecessors,
          double *sp_counters,
          const VT start_vertex,
-         bool directed)
+         bool directed,
+         bool mg_batch)
 {
   static_assert(std::is_integral<VT>::value && sizeof(VT) >= sizeof(int32_t),
                 "Unsupported vertex id data type. Use integral types of size >= sizeof(int32_t)");
@@ -487,27 +488,7 @@
   static_assert(std::is_floating_point<WT>::value,
                 "Unsupported edge weight type. Use floating point types");  // actually, this is
                                                                             // unnecessary for BFS
-<<<<<<< HEAD
-  // FIXME: If we rely on comms_initialized we can't run OPG-BC because it triggers
-  // the exception here.
-  // if (handle.comms_initialized()) { CUGRAPH_FAIL("Multi-GPU version of BFS is not implemented");
-  // }
-
-  VT number_of_vertices = graph.number_of_vertices;
-  ET number_of_edges    = graph.number_of_edges;
-
-  const VT *indices_ptr = graph.indices;
-  const ET *offsets_ptr = graph.offsets;
-
-  int alpha = 15;
-  int beta  = 18;
-  // FIXME: Use VT and ET in the BFS detail
-  cugraph::detail::BFS<VT> bfs(
-    number_of_vertices, number_of_edges, offsets_ptr, indices_ptr, directed, alpha, beta);
-  bfs.configure(distances, predecessors, sp_counters, nullptr);
-  bfs.traverse(start_vertex);
-=======
-  if (handle.comms_initialized()) {
+  if (handle.comms_initialized() && !mg_batch) {
     CUGRAPH_EXPECTS(sp_counters == nullptr,
                     "BFS Traversal shortest path is not supported in OPG path");
     opg::bfs<VT, ET, WT>(handle, graph, distances, predecessors, start_vertex);
@@ -526,7 +507,6 @@
     bfs.configure(distances, predecessors, sp_counters, nullptr);
     bfs.traverse(start_vertex);
   }
->>>>>>> 9a9d2944
 }
 
 // Explicit Instantiation
@@ -536,7 +516,8 @@
                                              uint32_t *predecessors,
                                              double *sp_counters,
                                              const uint32_t source_vertex,
-                                             bool directed);
+                                             bool directed,
+                                             bool mg_batch);
 
 // Explicit Instantiation
 template void bfs<uint32_t, uint32_t, double>(raft::handle_t const &handle,
@@ -545,7 +526,8 @@
                                               uint32_t *predecessors,
                                               double *sp_counters,
                                               const uint32_t source_vertex,
-                                              bool directed);
+                                              bool directed,
+                                              bool mg_batch);
 
 // Explicit Instantiation
 template void bfs<int32_t, int32_t, float>(raft::handle_t const &handle,
@@ -554,7 +536,8 @@
                                            int32_t *predecessors,
                                            double *sp_counters,
                                            const int32_t source_vertex,
-                                           bool directed);
+                                           bool directed,
+                                           bool mg_batch);
 
 // Explicit Instantiation
 template void bfs<int32_t, int32_t, double>(raft::handle_t const &handle,
@@ -563,7 +546,8 @@
                                             int32_t *predecessors,
                                             double *sp_counters,
                                             const int32_t source_vertex,
-                                            bool directed);
+                                            bool directed,
+                                            bool mg_batch);
 
 // Explicit Instantiation
 template void bfs<int64_t, int64_t, float>(raft::handle_t const &handle,
@@ -572,7 +556,8 @@
                                            int64_t *predecessors,
                                            double *sp_counters,
                                            const int64_t source_vertex,
-                                           bool directed);
+                                           bool directed,
+                                           bool mg_batch);
 
 // Explicit Instantiation
 template void bfs<int64_t, int64_t, double>(raft::handle_t const &handle,
@@ -581,6 +566,7 @@
                                             int64_t *predecessors,
                                             double *sp_counters,
                                             const int64_t source_vertex,
-                                            bool directed);
+                                            bool directed,
+                                            bool mg_batch);
 
 }  // namespace cugraph