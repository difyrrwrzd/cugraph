--- conflicted
+++ resolved
@@ -182,53 +182,6 @@
 // =============================================================================
 // Utility functions
 // =============================================================================
-<<<<<<< HEAD
-// FIXME: This could be useful in other testsuite (SSSP, BFS, ...)
-template <typename VT, typename ET, typename WT>
-std::unique_ptr<cugraph::experimental::GraphCSR<VT, ET, WT>> generate_graph_csr(
-  VT &m, VT &nnz, bool &is_directed, std::string matrix_file)
-{
-  FILE *fpin = fopen(matrix_file.c_str(), "r");
-  EXPECT_EQ(fpin, nullptr);
-  // ASSERT_NE(fpin, nullptr) << "fopen (" << matrix_file << ") failure.";
-
-  VT k;
-  MM_typecode mc;
-  EXPECT_EQ(mm_properties<VT>(fpin, 1, &mc, &m, &k, &nnz), 0);
-  EXPECT_TRUE(mm_is_matrix(mc));
-  EXPECT_TRUE(mm_is_coordinate(mc));
-  EXPECT_FALSE(mm_is_complex(mc));
-  EXPECT_FALSE(mm_is_skew(mc));
-
-  // ASSERT_EQ(mm_properties<VT>(fpin, 1, &mc, &m, &k, &nnz), 0)
-  //<< "could not read Matrix Market file properties"
-  //<< "\n";
-  // ASSERT_TRUE(mm_is_matrix(mc));
-  // ASSERT_TRUE(mm_is_coordinate(mc));
-  // ASSERT_FALSE(mm_is_complex(mc));
-  // ASSERT_FALSE(mm_is_skew(mc));
-  is_directed = !mm_is_symmetric(mc);
-
-  // Allocate memory on host
-  std::vector<VT> cooRowInd(nnz), cooColInd(nnz);
-  std::vector<WT> cooVal(nnz);
-
-  // Read
-  EXPECT_EQ((mm_to_coo<VT, WT>(fpin, 1, nnz, &cooRowInd[0], &cooColInd[0], &cooVal[0], NULL)), 0);
-  EXPECT_EQ(fclose(fpin), 0);
-  // ASSERT_EQ((mm_to_coo<VT, WT>(fpin, 1, nnz, &cooRowInd[0], &cooColInd[0], &cooVal[0], NULL)), 0)
-  //<< "could not read matrix data"
-  //<< "\n";
-  // ASSERT_EQ(fclose(fpin), 0);
-
-  cugraph::experimental::GraphCOOView<VT, ET, WT> cooview(
-    &cooColInd[0], &cooRowInd[0], &cooVal[0], m, nnz);
-
-  return cugraph::coo_to_csr(cooview);
-}
-
-=======
->>>>>>> 0d728c8b
 // Compare while allowing relatie error of epsilon
 // zero_threshold indicates when  we should drop comparison for small numbers
 template <typename T, typename precision_t>
@@ -287,15 +240,8 @@
   void run_current_test(const BC_Usecase &configuration)
   {
     // Step 1: Construction of the graph based on configuration
-    VT m;
-    ET nnz;
     bool is_directed = false;
-<<<<<<< HEAD
-    auto csr = generate_graph_csr<VT, ET, WT>(m, nnz, is_directed, configuration.file_path_);
-=======
-    generate_graph_csr_from_mm<VT, ET, WT>(
-      csr_result, m, nnz, is_directed, configuration.file_path_);
->>>>>>> 0d728c8b
+    auto csr = generate_graph_csr_from_mm<VT, ET, WT>(is_directed, configuration.file_path_);
     cudaDeviceSynchronize();
     cugraph::experimental::GraphCSRView<VT, ET, WT> G = csr->view();
     G.prop.directed                                   = is_directed;
@@ -363,114 +309,7 @@
   }
 };
 
-<<<<<<< HEAD
-// BFS: Checking for shortest_path counting correctness
-// -----------------------------------------------------------------------------
-// FIXME: This BFS testing is kept here as it only focus on the shortest path
-// counting problem that is a core component of Betweennees Centrality,
-// This should be moved to a separate file in for #778 dedicated to BFS,
-// results verification.
-typedef struct BFS_Usecase_t {
-  std::string config_;     // Path to graph file
-  std::string file_path_;  // Complete path to graph using dataset_root_dir
-  int source_;             // Starting point from the traversal
-  BFS_Usecase_t(const std::string &config, int source) : config_(config), source_(source)
-  {
-    const std::string &rapidsDatasetRootDir = get_rapids_dataset_root_dir();
-    if ((config_ != "") && (config_[0] != '/')) {
-      file_path_ = rapidsDatasetRootDir + "/" + config_;
-    } else {
-      file_path_ = config_;
-    }
-  };
-} BFS_Usecase;
-
-class Tests_BFS : public ::testing::TestWithParam<BFS_Usecase> {
- public:
-  Tests_BFS() {}
-  static void SetupTestCase() {}
-  static void TearDownTestCase() {}
-
-  virtual void SetUp() {}
-  virtual void TearDown() {}
-  template <typename VT, typename ET, typename WT, typename result_t>
-  void run_current_test(const BFS_Usecase &configuration)
-  {
-    // Step 1: Construction of the graph based on configuration
-    VT m;
-    ET nnz;
-    bool is_directed = false;
-    auto csr = generate_graph_csr<VT, ET, WT>(m, nnz, is_directed, configuration.file_path_);
-    cudaDeviceSynchronize();
-    cugraph::experimental::GraphCSRView<VT, ET, WT> G = csr->view();
-    G.prop.directed                                   = is_directed;
-
-    CUDA_CHECK_LAST();
-    std::vector<result_t> result(G.number_of_vertices, 0);
-    std::vector<result_t> expected(G.number_of_vertices, 0);
-
-    ASSERT_TRUE(configuration.source_ >= 0 && configuration.source_ <= G.number_of_vertices)
-      << "Starting sources should be >= 0 and"
-      << " less than the number of vertices in the graph";
-
-    VT source = configuration.source_;
-
-    VT number_of_vertices = G.number_of_vertices;
-    ET number_of_edges    = G.number_of_edges;
-    std::vector<VT> indices(number_of_edges);
-    std::vector<ET> offsets(number_of_vertices + 1);
-
-    CUDA_TRY(
-      cudaMemcpy(indices.data(), G.indices, sizeof(VT) * indices.size(), cudaMemcpyDeviceToHost));
-    CUDA_TRY(
-      cudaMemcpy(offsets.data(), G.offsets, sizeof(ET) * offsets.size(), cudaMemcpyDeviceToHost));
-    cudaDeviceSynchronize();
-    std::queue<VT> Q;
-    std::stack<VT> S;
-    std::vector<VT> ref_bfs_dist(number_of_vertices);
-    std::vector<std::vector<VT>> ref_bfs_pred(number_of_vertices);
-    std::vector<double> ref_bfs_sigmas(number_of_vertices);
-
-    ref_bfs<VT, ET, WT, result_t>(indices.data(),
-                                  offsets.data(),
-                                  number_of_vertices,
-                                  Q,
-                                  S,
-                                  ref_bfs_dist,
-                                  ref_bfs_pred,
-                                  ref_bfs_sigmas,
-                                  source);
-
-    // Device data for cugraph_bfs
-    thrust::device_vector<VT> d_cugraph_dist(number_of_vertices);
-    thrust::device_vector<VT> d_cugraph_pred(number_of_vertices);
-    thrust::device_vector<double> d_cugraph_sigmas(number_of_vertices);
-
-    // This test only checks for sigmas equality
-    std::vector<double> cugraph_sigmas(number_of_vertices);
-
-    cugraph::bfs<VT, ET, WT>(G,
-                             d_cugraph_dist.data().get(),
-                             d_cugraph_pred.data().get(),
-                             d_cugraph_sigmas.data().get(),
-                             source,
-                             G.prop.directed);
-    CUDA_TRY(cudaMemcpy(cugraph_sigmas.data(),
-                        d_cugraph_sigmas.data().get(),
-                        sizeof(double) * d_cugraph_sigmas.size(),
-                        cudaMemcpyDeviceToHost));
-    for (int i = 0; i < number_of_vertices; ++i) {
-      EXPECT_TRUE(
-        compare_close(cugraph_sigmas[i], ref_bfs_sigmas[i], TEST_EPSILON, TEST_ZERO_THRESHOLD))
-        << "[MISMATCH] vaid = " << i << ", cugraph = " << cugraph_sigmas[i]
-        << " c++ ref = " << ref_bfs_sigmas[i];
-    }
-  }
-};
-//==============================================================================
-=======
 // ============================================================================
->>>>>>> 0d728c8b
 // Tests
 // ============================================================================
 // Verifiy Un-Normalized results
