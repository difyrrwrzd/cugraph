--- conflicted
+++ resolved
@@ -316,13 +316,9 @@
     src/converters/renumber.cu
     src/converters/COOtoCSR.cu
     src/community/spectral_clustering.cu
-<<<<<<< HEAD
     src/community/louvain.cpp
     src/community/louvain_kernels.cu
-=======
     src/community/ktruss.cu
-    src/community/louvain.cu
->>>>>>> d4e58c1c
     src/community/ECG.cu
     src/community/triangles_counting.cu
     src/community/extract_subgraph_by_vertex.cu
