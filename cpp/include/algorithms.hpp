/*
 * Copyright (c) 2020, NVIDIA CORPORATION.
 *
 * Licensed under the Apache License, Version 2.0 (the "License");
 * you may not use this file except in compliance with the License.
 * You may obtain a copy of the License at
 *
 *     http://www.apache.org/licenses/LICENSE-2.0
 *
 * Unless required by applicable law or agreed to in writing, software
 * distributed under the License is distributed on an "AS IS" BASIS,
 * WITHOUT WARRANTIES OR CONDITIONS OF ANY KIND, either express or implied.
 * See the License for the specific language governing permissions and
 * limitations under the License.
 */
#pragma once

#include <graph.hpp>
#include <internals.hpp>
#include <raft/handle.hpp>

namespace cugraph {

/**
 * @brief     Find the PageRank vertex values for a graph.
 *
 * cuGraph computes an approximation of the Pagerank eigenvector using the power method.
 * The number of iterations depends on the properties of the network itself; it increases
 * when the tolerance descreases and/or alpha increases toward the limiting value of 1.
 * The user is free to use default values or to provide inputs for the initial guess,
 * tolerance and maximum number of iterations.

 *
 * @throws                           cugraph::logic_error with a custom message when an error
 occurs.
 *
 * @tparam VT                        Type of vertex identifiers. Supported value : int (signed,
 32-bit)
 * @tparam ET                        Type of edge identifiers. Supported value : int (signed,
 32-bit)
 * @tparam WT                        Type of edge weights. Supported value : float or double.
 *
 * @param[in] handle                 Library handle (RAFT). If a communicator is set in the handle,
 the multi GPU version will be selected.
 * @param[in] graph                  cuGraph graph descriptor, should contain the connectivity
 information as a transposed adjacency list (CSC). Edge weights are not used for this algorithm.
 * @param[in] alpha                  The damping factor alpha represents the probability to follow
 an outgoing edge, standard value is 0.85. Thus, 1.0-alpha is the probability to “teleport” to a
 random vertex. Alpha should be greater than 0.0 and strictly lower than 1.0.
 *                                   The initial guess must not be the vector of 0s. Any value other
 than 1 or 0 is treated as an invalid value.
 * @param[in] pagerank               Array of size V. Should contain the initial guess if
 has_guess=true. In this case the initial guess cannot be the vector of 0s. Memory is provided and
 owned by the caller.
 * @param[in] personalization_subset_size (optional) Supported on single-GPU, on the roadmap for
 Multi-GPU. The number of vertices for to personalize. Initialized to 0 by default.
 * @param[in] personalization_subset (optional) Supported on single-GPU, on the roadmap for
 Multi-GPU..= Array of size personalization_subset_size containing vertices for running personalized
 pagerank. Initialized to nullptr by default. Memory is provided and owned by the caller.
 * @param[in] personalization_values (optional) Supported on single-GPU, on the roadmap for
 Multi-GPU. Array of size personalization_subset_size containing values associated with
 personalization_subset vertices. Initialized to nullptr by default. Memory is provided and owned by
 the caller.
 * @param[in] tolerance              Supported on single-GPU. Set the tolerance the approximation,
 this parameter should be a small magnitude value.
 *                                   The lower the tolerance the better the approximation. If this
 value is 0.0f, cuGraph will use the default value which is 1.0E-5.
 *                                   Setting too small a tolerance can lead to non-convergence due
 to numerical roundoff. Usually values between 0.01 and 0.00001 are acceptable.
 * @param[in] max_iter               (optional) The maximum number of iterations before an answer is
 returned. This can be used to limit the execution time and do an early exit before the solver
 reaches the convergence tolerance.
 *                                   If this value is lower or equal to 0 cuGraph will use the
 default value, which is 500.
 * @param[in] has_guess              (optional) Supported on single-GPU. This parameter is used to
 notify cuGraph if it should use a user-provided initial guess. False means the user does not have a
 guess, in this case cuGraph will use a uniform vector set to 1/V.
 *                                   If the value is True, cuGraph will read the pagerank parameter
 and use this as an initial guess.
 * @param[out] *pagerank             The PageRank : pagerank[i] is the PageRank of vertex i. Memory
 remains provided and owned by the caller.
 *
 */
template <typename VT, typename ET, typename WT>
void pagerank(raft::handle_t const &handle,
              experimental::GraphCSCView<VT, ET, WT> const &graph,
              WT *pagerank,
              VT personalization_subset_size = 0,
              VT *personalization_subset     = nullptr,
              WT *personalization_values     = nullptr,
              double alpha                   = 0.85,
              double tolerance               = 1e-5,
              int64_t max_iter               = 500,
              bool has_guess                 = false);

/**
 * @brief     Compute jaccard similarity coefficient for all vertices
 *
 * Computes the Jaccard similarity coefficient for every pair of vertices in the graph
 * which are connected by an edge.
 *
 * @throws                 cugraph::logic_error when an error occurs.
 *
 * @tparam VT              Type of vertex identifiers. Supported value : int (signed, 32-bit)
 * @tparam ET              Type of edge identifiers. Supported value : int (signed, 32-bit)
 * @tparam WT              Type of edge weights. Supported value : float or double.
 *
 * @param[in] graph        The input graph object
 * @param[in] weights      device pointer to input vertex weights for weighted Jaccard, may be NULL
 * for unweighted Jaccard.
 * @param[out] result      Device pointer to result values, memory needs to be pre-allocated by
 * caller
 */
template <typename VT, typename ET, typename WT>
void jaccard(experimental::GraphCSRView<VT, ET, WT> const &graph, WT const *weights, WT *result);

/**
 * @brief     Compute jaccard similarity coefficient for selected vertex pairs
 *
 * Computes the Jaccard similarity coefficient for each pair of specified vertices.
 * Vertices are specified as pairs where pair[n] = (first[n], second[n])
 *
 * @throws                 cugraph::logic_error when an error occurs.
 *
 * @tparam VT              Type of vertex identifiers. Supported value : int (signed, 32-bit)
 * @tparam ET              Type of edge identifiers. Supported value : int (signed, 32-bit)
 * @tparam WT              Type of edge weights. Supported value : float or double.
 *
 * @param[in] graph        The input graph object
 * @param[in] weights      The input vertex weights for weighted Jaccard, may be NULL for
 *                         unweighted Jaccard.
 * @param[in] num_pairs    The number of vertex ID pairs specified
 * @param[in] first        Device pointer to first vertex ID of each pair
 * @param[in] second       Device pointer to second vertex ID of each pair
 * @param[out] result      Device pointer to result values, memory needs to be pre-allocated by
 * caller
 */
template <typename VT, typename ET, typename WT>
void jaccard_list(experimental::GraphCSRView<VT, ET, WT> const &graph,
                  WT const *weights,
                  ET num_pairs,
                  VT const *first,
                  VT const *second,
                  WT *result);

/**
 * @brief     Compute overlap coefficient for all vertices in the graph
 *
 * Computes the Overlap Coefficient for every pair of vertices in the graph which are
 * connected by an edge.
 *
 * @throws                 cugraph::logic_error when an error occurs.
 *
 * @tparam VT              Type of vertex identifiers. Supported value : int (signed, 32-bit)
 * @tparam ET              Type of edge identifiers. Supported value : int (signed, 32-bit)
 * @tparam WT              Type of edge weights. Supported value : float or double.
 *
 * @param[in] graph        The input graph object
 * @param[in] weights      device pointer to input vertex weights for weighted overlap, may be NULL
 * for unweighted overlap.
 * @param[out] result      Device pointer to result values, memory needs to be pre-allocated by
 * caller
 */
template <typename VT, typename ET, typename WT>
void overlap(experimental::GraphCSRView<VT, ET, WT> const &graph, WT const *weights, WT *result);

/**
 * @brief     Compute overlap coefficient for select pairs of vertices
 *
 * Computes the overlap coefficient for each pair of specified vertices.
 * Vertices are specified as pairs where pair[n] = (first[n], second[n])
 *
 * @throws                 cugraph::logic_error when an error occurs.
 *
 * @tparam VT              Type of vertex identifiers. Supported value : int (signed, 32-bit)
 * @tparam ET              Type of edge identifiers. Supported value : int (signed, 32-bit)
 * @tparam WT              Type of edge weights. Supported value : float or double.
 *
 * @param[in] graph        The input graph object
 * @param[in] weights      device pointer to input vertex weights for weighted overlap, may be NULL
 * for unweighted overlap.
 * @param[in] num_pairs    The number of vertex ID pairs specified
 * @param[in] first        Device pointer to first vertex ID of each pair
 * @param[in] second       Device pointer to second vertex ID of each pair
 * @param[out] result      Device pointer to result values, memory needs to be pre-allocated by
 * caller
 */
template <typename VT, typename ET, typename WT>
void overlap_list(experimental::GraphCSRView<VT, ET, WT> const &graph,
                  WT const *weights,
                  ET num_pairs,
                  VT const *first,
                  VT const *second,
                  WT *result);

/**
 *
 * @brief                                       ForceAtlas2 is a continuous graph layout algorithm
 * for handy network visualization.
 *
 *                                              NOTE: Peak memory allocation occurs at 17*V.
 *
 * @throws                                      cugraph::logic_error when an error occurs.
 *
 * @tparam VT                                   Type of vertex identifiers. Supported value : int
 * (signed, 32-bit)
 * @tparam ET                                   Type of edge identifiers.  Supported value : int
 * (signed, 32-bit)
 * @tparam WT                                   Type of edge weights. Supported values : float or
 * double.
 *
 * @param[in] graph                             cuGraph graph descriptor, should contain the
 * connectivity information as a COO. Graph is considered undirected. Edge weights are used for this
 * algorithm and set to 1 by default.
 * @param[out] pos                              Device array (2, n) containing x-axis and y-axis
 * positions;
 * @param[in] max_iter                          The maximum number of iterations Force Atlas 2
 * should run for.
 * @param[in] x_start                           Device array containing starting x-axis positions;
 * @param[in] y_start                           Device array containing starting y-axis positions;
 * @param[in] outbound_attraction_distribution  Distributes attraction along outbound edges. Hubs
 * attract less and thus are pushed to the borders.
 * @param[in] lin_log_mode                      Switch ForceAtlas’ model from lin-lin to lin-log
 * (tribute to Andreas Noack). Makes clusters more tight.
 * @param[in] prevent_overlapping               Prevent nodes from overlapping.
 * @param[in] edge_weight_influence             How much influence you give to the edges weight. 0
 * is “no influence” and 1 is “normal”.
 * @param[in] jitter_tolerance                  How much swinging you allow. Above 1 discouraged.
 * Lower gives less speed and more precision.
 * @param[in] barnes_hut_optimize:              Whether to use the fast Barnes Hut or use the slower
 * exact version.
 * @param[in] barnes_hut_theta:                 Float between 0 and 1. Tradeoff for speed (1) vs
 * accuracy (0) for Barnes Hut only.
 * @params[in] scaling_ratio                    Float strictly positive. How much repulsion you
 * want. More makes a more sparse graph. Switching from regular mode to LinLog mode needs a
 * readjustment of the scaling parameter.
 * @params[in] strong_gravity_mode                      The “Strong gravity” option sets a force
 * that attracts the nodes that are distant from the center more ( is this distance). This force has
 * the drawback of being so strong that it is sometimes stronger than the other forces. It may
 * result in a biased placement of the nodes. However, its advantage is to force a very compact
 * layout, which may be useful for certain purposes.
 * @params[in] gravity                          Attracts nodes to the center. Prevents islands from
 * drifting away.
 * @params[in] verbose                          Output convergence info at each interation.
 * @params[in] callback                         An instance of GraphBasedDimRedCallback class to
 * intercept the internal state of positions while they are being trained.
 *
 */
template <typename VT, typename ET, typename WT>
void force_atlas2(experimental::GraphCOOView<VT, ET, WT> &graph,
                  float *pos,
                  const int max_iter                            = 500,
                  float *x_start                                = nullptr,
                  float *y_start                                = nullptr,
                  bool outbound_attraction_distribution         = true,
                  bool lin_log_mode                             = false,
                  bool prevent_overlapping                      = false,
                  const float edge_weight_influence             = 1.0,
                  const float jitter_tolerance                  = 1.0,
                  bool barnes_hut_optimize                      = true,
                  const float barnes_hut_theta                  = 0.5,
                  const float scaling_ratio                     = 2.0,
                  bool strong_gravity_mode                      = false,
                  const float gravity                           = 1.0,
                  bool verbose                                  = false,
                  internals::GraphBasedDimRedCallback *callback = nullptr);

/**
 * @brief     Compute betweenness centrality for a graph
 *
 * Betweenness centrality for a vertex is the sum of the fraction of
 * all pairs shortest paths that pass through the vertex.
 *
 * The current implementation does not support a weighted graph.
 *
 * @throws                           cugraph::logic_error if `result == nullptr` or
 * `number_of_sources < 0` or `number_of_sources !=0 and sources == nullptr`.
 *
<<<<<<< HEAD
 * @tparam VT                               Type of vertex identifiers. Supported value : int
 * (signed, 32-bit)
 * @tparam ET                               Type of edge identifiers.  Supported value : int
 * (signed, 32-bit)
 * @tparam WT                               Type of edge weights. Supported values : float or
 * double.
 * @tparam result_t                         Type of computed result.  Supported values :  float or
 * double (double only supported in default implementation)
 *
 * @param[in] graph                         cuGRAPH graph descriptor, should contain the
 * connectivity information as a CSR
 * @param[out] result                       Device array of centrality scores
 * @param[in] normalized                    If true, return normalized scores, if false return
 * unnormalized scores.
 * @param[in] endpoints                     If true, include endpoints of paths in score, if false
 * do not
 * @param[in] weight                        If specified, device array of weights for each edge
 * @param[in] k                             If specified, number of vertex samples defined in the
 * vertices array.
 * @param[in] vertices                      If specified, host array of vertex ids to estimate
 * betweenness
 * @param[in] total_number_of_source_used   If specified use this number of to normalized results
 * when using subsampling, it allows accumulation of results across multiple calls centrality,
 * these vertices will serve as sources for the traversal algorihtm to obtain shortest path
 * counters.
=======
 * @tparam VT                        Type of vertex identifiers. Supported value : int (signed,
 * 32-bit)
 * @tparam ET                        Type of edge identifiers.  Supported value : int (signed,
 * 32-bit)
 * @tparam WT                        Type of edge weights. Supported values : float or double.
 * @tparam result_t                  Type of computed result.  Supported values :  float or double
 * (double only supported in default implementation)
 *
 * @param[in] graph                  cuGraph graph descriptor, should contain the connectivity
 * information as a CSR
 * @param[out] result                Device array of centrality scores
 * @param[in] normalized             If true, return normalized scores, if false return unnormalized
 * scores.
 * @param[in] endpoints              If true, include endpoints of paths in score, if false do not
 * @param[in] weight                 If specified, device array of weights for each edge
 * @param[in] k                      If specified, number of vertex samples defined in the vertices
 * array.
 * @param[in] vertices               If specified, host array of vertex ids to estimate betweenness
 * centrality, these vertices will serve as sources for the traversal algorihtm to obtain
 * shortest path counters.
>>>>>>> b4ef1cbd
 *
 */
template <typename VT, typename ET, typename WT, typename result_t>
void betweenness_centrality(const raft::handle_t &handle,
                            experimental::GraphCSRView<VT, ET, WT> const *graph,
                            result_t *result,
                            bool normalized    = true,
                            bool endpoints     = false,
                            WT const *weight   = nullptr,
                            VT k               = 0,
                            VT const *vertices = nullptr,
                            // TODO(xcadet) If batch distribution is operated at C++ level we
                            // might not need to add this extra parameter
                            VT total_number_of_source_used = 0);

/**
 * @brief     Compute edge betweenness centrality for a graph
 *
 * Betweenness centrality of an edge is the sum of the fraction of all-pairs shortest paths that
 * pass through this edge. The weight parameter is currenlty not supported
 *
 *  * @throws                           cugraph::logic_error if `result == nullptr` or
 * `number_of_sources < 0` or `number_of_sources !=0 and sources == nullptr` or `endpoints ==
 true`.

 *
 * @tparam VT                        Type of vertex identifiers. Supported value : int (signed,
 * 32-bit)
 * @tparam ET                        Type of edge identifiers.  Supported value : int (signed,
 * 32-bit)
 * @tparam WT                        Type of edge weights. Supported values : float or double.
 * @tparam result_t                  Type of computed result.  Supported values :  float or double
 * (double only supported in default implementation)
 *
 * @param[in] graph                  cuGraph graph descriptor, should contain the connectivity
 * information as a CSR
 * @param[out] result                Device array of centrality scores
 * @param[in] normalized             If true, return normalized scores, if false return unnormalized
 * scores.
 * @param[in] weight                 If specified, device array of weights for each edge
 * @param[in] k                      If specified, number of vertex samples defined in the vertices
 * array.
 * @param[in] vertices               If specified, host array of vertex ids to estimate betweenness
 * centrality, these vertices will serve as sources for the traversal algorihtm to obtain
 * shortest path counters.
 *
 */
template <typename VT, typename ET, typename WT, typename result_t>
void edge_betweenness_centrality(experimental::GraphCSRView<VT, ET, WT> const &graph,
                                 result_t *result,
                                 bool normalized    = true,
                                 WT const *weight   = nullptr,
                                 VT k               = 0,
                                 VT const *vertices = nullptr);

enum class cugraph_cc_t {
  CUGRAPH_WEAK = 0,  ///> Weakly Connected Components
  CUGRAPH_STRONG,    ///> Strongly Connected Components
  NUM_CONNECTIVITY_TYPES
};

/**
 * @brief      Compute connected components.
 *
 * The weak version (for undirected graphs, only) was imported from cuML.
 * This implementation comes from [1] and solves component labeling problem in
 * parallel on CSR-indexes based upon the vertex degree and adjacency graph.
 *
 * [1] Hawick, K.A et al, 2010. "Parallel graph component labelling with GPUs and CUDA"
 *
 * The strong version (for directed or undirected graphs) is based on:
 * [2] Gilbert, J. et al, 2011. "Graph Algorithms in the Language of Linear Algebra"
 *
 * C = I | A | A^2 |...| A^k
 * where matrix multiplication is via semi-ring:
 * (combine, reduce) == (&, |) (bitwise ops)
 * Then: X = C & transpose(C); and finally, apply get_labels(X);
 *
 * @throws                cugraph::logic_error when an error occurs.
 *
 * @tparam VT                     Type of vertex identifiers. Supported value : int (signed, 32-bit)
 * @tparam ET                     Type of edge identifiers.  Supported value : int (signed, 32-bit)
 * @tparam WT                     Type of edge weights. Supported values : float or double.
 *
 * @param[in] graph               cuGraph graph descriptor, should contain the connectivity
 * information as a CSR
 * @param[in] connectivity_type   STRONG or WEAK
 * @param[out] labels             Device array of component labels (labels[i] indicates the label
 * associated with vertex id i.
 */
template <typename VT, typename ET, typename WT>
void connected_components(experimental::GraphCSRView<VT, ET, WT> const &graph,
                          cugraph_cc_t connectivity_type,
                          VT *labels);

/**
 * @brief     Compute k truss for a graph
 *
 * K Truss is the maximal subgraph of a graph which contains at least three
 * vertices where every edge is incident to at least k-2 triangles.
 *
 * Note that current implementation does not support a weighted graph.
 *
 * @throws                           cugraph::logic_error with a custom message when an error
 * occurs.
 *
 * @tparam VT                        Type of vertex identifiers. Supported value : int (signed,
 * 32-bit)
 * @tparam ET                        Type of edge identifiers.  Supported value : int (signed,
 * 32-bit)
 * @tparam WT                        Type of edge weights. Supported values : float or double.
 *
 * @param[in] graph                  cuGraph graph descriptor, should contain the connectivity
 * information as a COO
 * @param[in] k                      The order of the truss
 * @param[in] mr                     Memory resource used to allocate the returned graph
 * @return                           Unique pointer to K Truss subgraph in COO format
 *
 */
template <typename VT, typename ET, typename WT>
std::unique_ptr<experimental::GraphCOO<VT, ET, WT>> k_truss_subgraph(
  experimental::GraphCOOView<VT, ET, WT> const &graph,
  int k,
  rmm::mr::device_memory_resource *mr = rmm::mr::get_default_resource());

/**
 * @brief        Compute the Katz centrality for the nodes of the graph G
 *
 * @throws                           cugraph::logic_error with a custom message when an error
 * occurs.
 *
 * @tparam VT                        Type of vertex identifiers. Supported value : int (signed,
 * 32-bit)
 * @tparam ET                        Type of edge identifiers.  Supported value : int (signed,
 * 32-bit)
 * @tparam WT                        Type of edge weights. Supported values : float or double.
 * @tparam result_t                  Type of computed result.  Supported values :  float
 *
 * @param[in] graph                  cuGraph graph descriptor, should contain the connectivity
 * information as a CSR
 * @param[out] result                Device array of centrality scores
 * @param[in] alpha                  Attenuation factor with a default value of 0.1. Alpha is set to
 *                                   1/(lambda_max) if it is greater where lambda_max is the maximum
 * degree of the graph.
 * @param[in] max_iter               The maximum number of iterations before an answer is returned.
 * This can be used to limit the execution time and do an early exit before the solver reaches the
 * convergence tolerance. If this value is lower or equal to 0 cuGraph will use the default value,
 * which is 100.
 * @param[in] tol                    Set the tolerance the approximation, this parameter should be a
 * small magnitude value. The lower the tolerance the better the approximation. If this value is
 *                                   0.0f, cuGraph will use the default value which is 1.0E-5.
 *                                   Setting too small a tolerance can lead to non-convergence due
 * to numerical roundoff. Usually values between 0.01 and 0.00001 are acceptable.
 * @param[in] has_guess              Flag to determine whether \p katz_centrality contains an
 * initial guess for katz centrality values
 * @param[in] normalized             If True normalize the resulting katz centrality values
 */
template <typename VT, typename ET, typename WT, typename result_t>
void katz_centrality(experimental::GraphCSRView<VT, ET, WT> const &graph,
                     result_t *result,
                     double alpha,
                     int max_iter,
                     double tol,
                     bool has_guess,
                     bool normalized);

/**
 * @brief         Compute the Core Number for the nodes of the graph G
 *
 * @param[in]  graph                cuGraph graph descriptor with a valid edgeList or adjList
 * @param[out] core_number          Populated by the core number of every vertex in the graph
 *
 * @throws     cugraph::logic_error when an error occurs.
 */
/* ----------------------------------------------------------------------------*/
template <typename VT, typename ET, typename WT>
void core_number(experimental::GraphCSRView<VT, ET, WT> const &graph, VT *core_number);

/**
 * @brief   Compute K Core of the graph G
 *
 * @throws     cugraph::logic_error when an error occurs.
 *
 * @tparam VT                        Type of vertex identifiers. Supported value : int (signed,
 * 32-bit)
 * @tparam ET                        Type of edge identifiers.  Supported value : int (signed,
 * 32-bit)
 * @tparam WT                        Type of edge weights. Supported values : float or double.
 *
 * @param[in]  graph                 cuGraph graph in coordinate format
 * @param[in]  k                     Order of the core. This value must not be negative.
 * @param[in]  vertex_id             User specified vertex identifiers for which core number values
 * are supplied
 * @param[in]  core_number           User supplied core number values corresponding to vertex_id
 * @param[in]  num_vertex_ids        Number of elements in vertex_id/core_number arrays
 * @param[in]  mr                    Memory resource used to allocate the returned graph
 *
 * @param[out] out_graph             Unique pointer to K Core subgraph in COO format
 */
template <typename VT, typename ET, typename WT>
std::unique_ptr<experimental::GraphCOO<VT, ET, WT>> k_core(
  experimental::GraphCOOView<VT, ET, WT> const &graph,
  int k,
  VT const *vertex_id,
  VT const *core_number,
  VT num_vertex_ids,
  rmm::mr::device_memory_resource *mr = rmm::mr::get_default_resource());

/**
 * @brief      Find all 2-hop neighbors in the graph
 *
 * Find pairs of vertices in the input graph such that each pair is connected by
 * a path that is two hops in length.
 *
 * @throws     cugraph::logic_error when an error occurs.
 *
 * @tparam VT                        Type of vertex identifiers. Supported value : int (signed,
 * 32-bit)
 * @tparam ET                        Type of edge identifiers.  Supported value : int (signed,
 * 32-bit)
 * @tparam WT                        Type of edge weights. Supported values : float or double.
 *
 * @param[in]  graph        The input graph object
 * @return                  Graph in COO format
 */
template <typename VT, typename ET, typename WT>
std::unique_ptr<cugraph::experimental::GraphCOO<VT, ET, WT>> get_two_hop_neighbors(
  experimental::GraphCSRView<VT, ET, WT> const &graph);

/**
 * @Synopsis   Performs a single source shortest path traversal of a graph starting from a vertex.
 *
 * @throws     cugraph::logic_error with a custom message when an error occurs.
 *
 * @tparam VT                        Type of vertex identifiers. Supported value : int (signed,
 * 32-bit)
 * @tparam ET                        Type of edge identifiers.  Supported value : int (signed,
 * 32-bit)
 * @tparam WT                        Type of edge weights. Supported values : float or double.
 *
 * @param[in] graph                  cuGraph graph descriptor, should contain the connectivity
 * information as a CSR
 *
 * @param[out] distances            If set to a valid pointer, array of size V populated by distance
 * of every vertex in the graph from the starting vertex. Memory is provided and owned by the
 * caller.
 *
 * @param[out] predecessors         If set to a valid pointer, array of size V populated by the SSSP
 * predecessor of every vertex. Memory is provided and owned by the caller.
 *
 * @param[in] start_vertex           The starting vertex for SSSP
 *
 */
template <typename VT, typename ET, typename WT>
void sssp(experimental::GraphCSRView<VT, ET, WT> const &graph,
          WT *distances,
          VT *predecessors,
          const VT source_vertex);

// FIXME: Internally distances is of int (signed 32-bit) data type, but current
// template uses data from VT, ET, WT from he GraphCSR View even if weights
// are not considered
/**
 * @Synopsis   Performs a breadth first search traversal of a graph starting from a vertex.
 *
 * @throws     cugraph::logic_error with a custom message when an error occurs.
 *
 * @tparam VT                        Type of vertex identifiers. Supported value : int (signed,
 * 32-bit)
 * @tparam ET                        Type of edge identifiers.  Supported value : int (signed,
 * 32-bit)
 * @tparam WT                        Type of edge weights. Supported values : int (signed, 32-bit)
 *
 * @param[in] graph                  cuGraph graph descriptor, should contain the connectivity
 * information as a CSR
 *
 * @param[out] distances             If set to a valid pointer, this is populated by distance of
 * every vertex in the graph from the starting vertex
 *
 * @param[out] predecessors          If set to a valid pointer, this is populated by bfs traversal
 * predecessor of every vertex
 *
 * @param[out] sp_counters           If set to a valid pointer, this is populated by bfs traversal
 * shortest_path counter of every vertex
 *
 * @param[in] start_vertex           The starting vertex for breadth first search traversal
 *
 * @param[in] directed               Treat the input graph as directed
 *
 * @throws     cugraph::logic_error when an error occurs.
 */
template <typename VT, typename ET, typename WT>
void bfs(experimental::GraphCSRView<VT, ET, WT> const &graph,
         VT *distances,
         VT *predecessors,
         double *sp_counters,
         const VT start_vertex,
         bool directed = true);

/**
 * @brief      Louvain implementation
 *
 * Compute a clustering of the graph by minimizing modularity
 *
 * @throws     cugraph::logic_error when an error occurs.
 *
 * @tparam VT                        Type of vertex identifiers.
 *                                   Supported value : int (signed, 32-bit)
 * @tparam ET                        Type of edge identifiers.
 *                                   Supported value : int (signed, 32-bit)
 * @tparam WT                        Type of edge weights. Supported values : float or double.
 *
 * @param[in]  graph                 input graph object (CSR)
 * @param[out] final_modularity      modularity of the returned clustering
 * @param[out] num_level             number of levels of the returned clustering
 * @param[out] clustering            Pointer to device array where the clustering should be stored
 * @param[in]  max_iter              (optional) maximum number of iterations to run (default 100)
 */
template <typename VT, typename ET, typename WT>
void louvain(experimental::GraphCSRView<VT, ET, WT> const &graph,
             WT *final_modularity,
             int *num_level,
             VT *louvain_parts,
             int max_iter = 100);

/**
 * @brief Computes the ecg clustering of the given graph.
 *
 * ECG runs truncated Louvain on an ensemble of permutations of the input graph,
 * then uses the ensemble partitions to determine weights for the input graph.
 * The final result is found by running full Louvain on the input graph using
 * the determined weights. See https://arxiv.org/abs/1809.05578 for further
 * information.
 *
 * @throws     cugraph::logic_error when an error occurs.
 *
 * @tparam VT                        Type of vertex identifiers. Supported value : int (signed,
 * 32-bit)
 * @tparam ET                        Type of edge identifiers.  Supported value : int (signed,
 * 32-bit)
 * @tparam WT                        Type of edge weights. Supported values : float or double.
 *
 * @param[in]  graph_coo             input graph object (COO)
 * @param[in]  graph_csr             input graph object (CSR)
 * @param[in]  min_weight            The minimum weight parameter
 * @param[in]  ensemble_size         The ensemble size parameter
 * @param[out] ecg_parts             A device pointer to array where the partitioning should be
 * written
 */
template <typename VT, typename ET, typename WT>
void ecg(experimental::GraphCSRView<VT, ET, WT> const &graph_csr,
         WT min_weight,
         VT ensemble_size,
         VT *ecg_parts);

namespace nvgraph {

/**
 * @brief             Count the number of triangles in the graph
 *
 * @throws     cugraph::logic_error when an error occurs.
 *
 * @tparam VT                        Type of vertex identifiers. Supported value : int (signed,
 * 32-bit)
 * @tparam ET                        Type of edge identifiers.  Supported value : int (signed,
 * 32-bit)
 * @tparam WT                        Type of edge weights. Supported values : float or double.
 *
 * @param[in]  graph                 input graph object (CSR)
 *
 * @return                           The number of triangles
 */
template <typename VT, typename ET, typename WT>
uint64_t triangle_count(experimental::GraphCSRView<VT, ET, WT> const &graph);

/**
 * @brief             Extract subgraph by vertices
 *
 * This function will identify all edges that connect pairs of vertices
 * that are both contained in the vertices list and return a COO containing
 * these edges.
 *
 * @throws     cugraph::logic_error when an error occurs.
 *
 * @tparam VT                        Type of vertex identifiers. Supported value : int (signed,
 * 32-bit)
 * @tparam ET                        Type of edge identifiers.  Supported value : int (signed,
 * 32-bit)
 * @tparam WT                        Type of edge weights. Supported values : float or double.
 *
 * @param[in]  graph                 input graph object (COO)
 * @param[in]  vertices              device pointer to an array of vertex ids
 * @param[in]  num_vertices          number of vertices in the array vertices
 * @param[out] result                a graph in COO format containing the edges in the subgraph
 */
template <typename VT, typename ET, typename WT>
std::unique_ptr<experimental::GraphCOO<VT, ET, WT>> extract_subgraph_vertex(
  experimental::GraphCOOView<VT, ET, WT> const &graph, VT const *vertices, VT num_vertices);

/**
 * @brief     Wrapper function for Nvgraph balanced cut clustering
 *
 * @throws     cugraph::logic_error when an error occurs.
 *
 * @tparam VT                        Type of vertex identifiers. Supported value : int (signed,
 * 32-bit)
 * @tparam ET                        Type of edge identifiers.  Supported value : int (signed,
 * 32-bit)
 * @tparam WT                        Type of edge weights. Supported values : float or double.
 *
 * @param[in]  graph                 input graph object (CSR)
 * @param[in]  num_clusters          The desired number of clusters
 * @param[in]  num_eigen_vects       The number of eigenvectors to use
 * @param[in]  evs_tolerance         The tolerance to use for the eigenvalue solver
 * @param[in]  evs_max_iter          The maximum number of iterations of the eigenvalue solver
 * @param[in]  kmean_tolerance       The tolerance to use for the kmeans solver
 * @param[in]  kmean_max_iter        The maximum number of iteration of the k-means solver
 * @param[out] clustering            Pointer to device memory where the resulting clustering will be
 * stored
 */
template <typename VT, typename ET, typename WT>
void balancedCutClustering(experimental::GraphCSRView<VT, ET, WT> const &graph,
                           VT num_clusters,
                           VT num_eigen_vects,
                           WT evs_tolerance,
                           int evs_max_iter,
                           WT kmean_tolerance,
                           int kmean_max_iter,
                           VT *clustering);

/**
 * @brief      Wrapper function for Nvgraph spectral modularity maximization algorithm
 *
 * @throws     cugraph::logic_error when an error occurs.
 *
 * @tparam VT                        Type of vertex identifiers. Supported value : int (signed,
 * 32-bit)
 * @tparam ET                        Type of edge identifiers.  Supported value : int (signed,
 * 32-bit)
 * @tparam WT                        Type of edge weights. Supported values : float or double.
 *
 * @param[in]  graph                 input graph object (CSR)
 * @param[in]  num_clusters          The desired number of clusters
 * @param[in]  num_eigen_vects       The number of eigenvectors to use
 * @param[in]  evs_tolerance         The tolerance to use for the eigenvalue solver
 * @param[in]  evs_max_iter          The maximum number of iterations of the eigenvalue solver
 * @param[in]  kmean_tolerance       The tolerance to use for the kmeans solver
 * @param[in]  kmean_max_iter        The maximum number of iteration of the k-means solver
 * @param[out] clustering            Pointer to device memory where the resulting clustering will be
 * stored
 */
template <typename VT, typename ET, typename WT>
void spectralModularityMaximization(experimental::GraphCSRView<VT, ET, WT> const &graph,
                                    VT n_clusters,
                                    VT n_eig_vects,
                                    WT evs_tolerance,
                                    int evs_max_iter,
                                    WT kmean_tolerance,
                                    int kmean_max_iter,
                                    VT *clustering);

/**
 * @brief      Wrapper function for Nvgraph clustering modularity metric
 *
 * @throws     cugraph::logic_error when an error occurs.
 *
 * @tparam VT                        Type of vertex identifiers. Supported value : int (signed,
 * 32-bit)
 * @tparam ET                        Type of edge identifiers.  Supported value : int (signed,
 * 32-bit)
 * @tparam WT                        Type of edge weights. Supported values : float or double.
 *
 * @param[in]  graph                 input graph object (CSR)
 * @param[in]  n_clusters            Number of clusters in the clustering
 * @param[in]  clustering            Pointer to device array containing the clustering to analyze
 * @param[out] score                 Pointer to a float in which the result will be written
 */
template <typename VT, typename ET, typename WT>
void analyzeClustering_modularity(experimental::GraphCSRView<VT, ET, WT> const &graph,
                                  int n_clusters,
                                  VT const *clustering,
                                  WT *score);

/**
 * @brief      Wrapper function for Nvgraph clustering edge cut metric
 *
 * @throws     cugraph::logic_error when an error occurs.
 *
 * @tparam VT                        Type of vertex identifiers. Supported value : int (signed,
 * 32-bit)
 * @tparam ET                        Type of edge identifiers.  Supported value : int (signed,
 * 32-bit)
 * @tparam WT                        Type of edge weights. Supported values : float or double.
 *
 * @param[in]  graph                 input graph object (CSR)
 * @param[in]  n_clusters            Number of clusters in the clustering
 * @param[in]  clustering            Pointer to device array containing the clustering to analyze
 * @param[out] score                 Pointer to a float in which the result will be written
 */
template <typename VT, typename ET, typename WT>
void analyzeClustering_edge_cut(experimental::GraphCSRView<VT, ET, WT> const &graph,
                                int n_clusters,
                                VT const *clustering,
                                WT *score);

/**
 * @brief      Wrapper function for Nvgraph clustering ratio cut metric
 *
 * @throws     cugraph::logic_error when an error occurs.
 *
 * @tparam VT                        Type of vertex identifiers. Supported value : int (signed,
 * 32-bit)
 * @tparam ET                        Type of edge identifiers.  Supported value : int (signed,
 * 32-bit)
 * @tparam WT                        Type of edge weights. Supported values : float or double.
 *
 * @param[in]  graph                 input graph object (CSR)
 * @param[in]  n_clusters            Number of clusters in the clustering
 * @param[in]  clustering            Pointer to device array containing the clustering to analyze
 * @param[out] score                 Pointer to a float in which the result will be written
 */
template <typename VT, typename ET, typename WT>
void analyzeClustering_ratio_cut(experimental::GraphCSRView<VT, ET, WT> const &graph,
                                 int n_clusters,
                                 VT const *clustering,
                                 WT *score);

}  // namespace nvgraph

namespace gunrock {

/**
 * @brief     Compute the HITS vertex values for a graph
 *
 * cuGraph uses the gunrock implementation of HITS
 *
 * @throws                           cugraph::logic_error on an error
 *
 * @tparam VT                        Type of vertex identifiers.
 *                                   Supported value : int (signed, 32-bit)
 * @tparam ET                        Type of edge identifiers.
 *                                   Supported value : int (signed, 32-bit)
 * @tparam WT                        Type of edge weights.
 *                                   Supported value : float
 *
 * @param[in] graph                  input graph object (CSR). Edge weights are not used
 *                                   for this algorithm.
 * @param[in] max_iter               Maximum number of iterations to run
 * @param[in] tolerance              Currently ignored.  gunrock implementation runs
 *                                   the specified number of iterations and stops
 * @param[in] starting value         Currently ignored.  gunrock does not support.
 * @param[in] normalized             Currently ignored, gunrock computes this as true
 * @param[out] *hubs                 Device memory pointing to the node value based
 *                                   on outgoing links
 * @param[out] *authorities          Device memory pointing to the node value based
 *                                   on incoming links
 *
 */
template <typename VT, typename ET, typename WT>
void hits(experimental::GraphCSRView<VT, ET, WT> const &graph,
          int max_iter,
          WT tolerance,
          WT const *starting_value,
          bool normalized,
          WT *hubs,
          WT *authorities);

}  // namespace gunrock

}  // namespace cugraph<|MERGE_RESOLUTION|>--- conflicted
+++ resolved
@@ -276,7 +276,6 @@
  * @throws                           cugraph::logic_error if `result == nullptr` or
  * `number_of_sources < 0` or `number_of_sources !=0 and sources == nullptr`.
  *
-<<<<<<< HEAD
  * @tparam VT                               Type of vertex identifiers. Supported value : int
  * (signed, 32-bit)
  * @tparam ET                               Type of edge identifiers.  Supported value : int
@@ -302,28 +301,6 @@
  * when using subsampling, it allows accumulation of results across multiple calls centrality,
  * these vertices will serve as sources for the traversal algorihtm to obtain shortest path
  * counters.
-=======
- * @tparam VT                        Type of vertex identifiers. Supported value : int (signed,
- * 32-bit)
- * @tparam ET                        Type of edge identifiers.  Supported value : int (signed,
- * 32-bit)
- * @tparam WT                        Type of edge weights. Supported values : float or double.
- * @tparam result_t                  Type of computed result.  Supported values :  float or double
- * (double only supported in default implementation)
- *
- * @param[in] graph                  cuGraph graph descriptor, should contain the connectivity
- * information as a CSR
- * @param[out] result                Device array of centrality scores
- * @param[in] normalized             If true, return normalized scores, if false return unnormalized
- * scores.
- * @param[in] endpoints              If true, include endpoints of paths in score, if false do not
- * @param[in] weight                 If specified, device array of weights for each edge
- * @param[in] k                      If specified, number of vertex samples defined in the vertices
- * array.
- * @param[in] vertices               If specified, host array of vertex ids to estimate betweenness
- * centrality, these vertices will serve as sources for the traversal algorihtm to obtain
- * shortest path counters.
->>>>>>> b4ef1cbd
  *
  */
 template <typename VT, typename ET, typename WT, typename result_t>
