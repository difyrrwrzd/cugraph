# Dependency list for https://github.com/rapidsai/dependency-file-generator
files:
  all:
    output: [conda]
    matrix:
      cuda: ["11.8", "12.0"]
      arch: [x86_64]
    includes:
      - checks
      - common_build
      - cpp_build
      - cudatoolkit
      - docs
      - python_build_cythonize
      - python_run_cugraph
      - python_run_pylibcugraph
      - python_run_cugraph_dgl
      - python_run_cugraph_pyg
      - test_notebook
      - test_python_common
      - test_python_cugraph
      - test_python_pylibcugraph
  checks:
    output: none
    includes:
      - checks
      - py_version
  docs:
    output: none
    includes:
      - cudatoolkit
      - docs
      - py_version
  test_cpp:
    output: none
    includes:
      - cudatoolkit
      - test_cpp
  test_notebooks:
    output: none
    includes:
      - cudatoolkit
      - py_version
      - test_notebook
      - test_python_common
      - test_python_cugraph
  test_python:
    output: none
    includes:
      - cudatoolkit
      - py_version
      - test_python_common
      - test_python_cugraph
      - test_python_pylibcugraph
  py_build_cugraph:
    output: pyproject
    pyproject_dir: python/cugraph
    extras:
      table: build-system
    includes:
      - common_build
      - python_build_wheel
      - python_build_cythonize
      - python_build_cugraph
  py_run_cugraph:
    output: pyproject
    pyproject_dir: python/cugraph
    extras:
      table: project
    includes:
      - python_run_cugraph
  py_test_cugraph:
    output: pyproject
    pyproject_dir: python/cugraph
    extras:
      table: project.optional-dependencies
      key: test
    includes:
      - test_python_common
      - test_python_cugraph
  py_build_pylibcugraph:
    output: pyproject
    pyproject_dir: python/pylibcugraph
    extras:
      table: build-system
    includes:
      - common_build
      - python_build_wheel
      - python_build_cythonize
  py_run_pylibcugraph:
    output: pyproject
    pyproject_dir: python/pylibcugraph
    extras:
      table: project
    includes:
      - python_run_pylibcugraph
  py_test_pylibcugraph:
    output: pyproject
    pyproject_dir: python/pylibcugraph
    extras:
      table: project.optional-dependencies
      key: test
    includes:
      - test_python_common
      - test_python_pylibcugraph
  py_build_cugraph_dgl:
    output: pyproject
    pyproject_dir: python/cugraph-dgl
    extras:
      table: build-system
    includes:
      - python_build_wheel
  py_run_cugraph_dgl:
    output: pyproject
    pyproject_dir: python/cugraph-dgl
    extras:
      table: project
    includes:
      - python_run_cugraph_dgl
  py_build_cugraph_pyg:
    output: pyproject
    pyproject_dir: python/cugraph-pyg
    extras:
      table: build-system
    includes:
      - python_build_wheel
  py_run_cugraph_pyg:
    output: pyproject
    pyproject_dir: python/cugraph-pyg
    extras:
      table: project
    includes:
      - python_run_cugraph_pyg
  py_build_cugraph_service_client:
    output: pyproject
    pyproject_dir: python/cugraph-service/client
    extras:
      table: build-system
    includes:
      - python_build_wheel
  py_run_cugraph_service_client:
    output: pyproject
    pyproject_dir: python/cugraph-service/client
    extras:
      table: project
    includes:
      - python_run_cugraph_service_client
  py_build_cugraph_service_server:
    output: pyproject
    pyproject_dir: python/cugraph-service/server
    extras:
      table: build-system
    includes:
      - python_build_wheel
  py_run_cugraph_service_server:
    output: pyproject
    pyproject_dir: python/cugraph-service/server
    extras:
      table: project
    includes:
      - python_run_cugraph_service_server
  py_test_cugraph_service_server:
    output: pyproject
    pyproject_dir: python/cugraph-service/server
    extras:
      table: project.optional-dependencies
      key: test
    includes:
      # TODO: I think that the contents of the server's pyproject.toml
      # dependencies were just copied from cugraph, so I'm not sure if this
      # list is really minimal or if it is a superset.
      - test_python_common
      - test_python_cugraph
  cugraph_dgl_dev:
    matrix:
      cuda: ["11.8"]
    output: conda
    conda_dir: python/cugraph-dgl/conda
    includes:
      - cugraph_dgl_dev
channels:
  - rapidsai
  - rapidsai-nightly
  - dask/label/dev
  - pytorch
  - dglteam/label/cu118
  - conda-forge
  - nvidia
dependencies:
  checks:
    common:
      - output_types: [conda, requirements]
        packages:
          - pre-commit
  cudatoolkit:
    specific:
      - output_types: [conda]
        matrices:
          - matrix:
              cuda: "12.0"
            packages:
              - cuda-version=12.0
          - matrix:
              cuda: "11.8"
            packages:
              - cuda-version=11.8
              - cudatoolkit
          - matrix:
              cuda: "11.5"
            packages:
              - cuda-version=11.5
              - cudatoolkit
          - matrix:
              cuda: "11.4"
            packages:
              - cuda-version=11.4
              - cudatoolkit
          - matrix:
              cuda: "11.2"
            packages:
              - cuda-version=11.2
              - cudatoolkit
  common_build:
    common:
      - output_types: [conda, pyproject]
        packages:
          - &cmake_ver cmake>=3.26.4
          - ninja
  cpp_build:
    common:
      - output_types: [conda]
        packages:
          - c-compiler
          - cxx-compiler
          - gmock>=1.13.0
          - gtest>=1.13.0
          - libcugraphops==23.10.*
          - libraft-headers==23.10.*
          - libraft==23.10.*
          - librmm==23.10.*
          - openmpi # Required for building cpp-mgtests (multi-GPU tests)
    specific:
      - output_types: [conda]
        matrices:
          - matrix:
              arch: x86_64
            packages:
              - gcc_linux-64=11.*
          - matrix:
              arch: aarch64
            packages:
              - gcc_linux-aarch64=11.*
      - output_types: [conda]
        matrices:
          - matrix:
              arch: x86_64
              cuda: "11.8"
            packages:
              - nvcc_linux-64=11.8
          - matrix:
              arch: aarch64
              cuda: "11.8"
            packages:
              - nvcc_linux-aarch64=11.8
          - matrix:
              cuda: "12.0"
            packages:
              - cuda-version=12.0
              - cuda-nvcc
  docs:
    common:
      - output_types: [conda]
        packages:
          - doxygen
          - graphviz
          - ipython
          - nbsphinx
          - numpydoc
          - pydata-sphinx-theme
          - recommonmark
          - sphinx-copybutton
          - sphinx-markdown-tables
          - sphinx<6
          - sphinxcontrib-websupport
          - pylibcugraphops==23.10.*
  py_version:
    specific:
      - output_types: [conda]
        matrices:
          - matrix:
              py: "3.9"
            packages:
              - python=3.9
          - matrix:
              py: "3.10"
            packages:
              - python=3.10
          - matrix:
            packages:
              - python>=3.9,<3.11
  python_build_wheel:
    common:
      - output_types: [conda, pyproject]
        packages:
          - wheel
          - setuptools
  python_build_cythonize:
    common:
      - output_types: [conda, pyproject]
        packages:
          - cython>=0.29,<0.30
          - &pylibraft pylibraft==23.10.*
          - &rmm rmm==23.10.*
          - scikit-build>=0.13.1
  python_build_cugraph:
    common:
      - output_types: [conda, pyproject]
        packages:
          - pylibcugraph==23.10.*
  python_run_cugraph:
    common:
      - output_types: [conda, pyproject]
        packages:
          - &cudf cudf==23.10.*
          - &dask dask>=2023.5.1
          - &distributed distributed>=2023.5.1
          - &dask_cuda dask-cuda==23.10.*
          - &dask_cudf dask-cudf==23.10.*
          - &numba numba>=0.57
          - raft-dask==23.10.*
          - *rmm
          - &ucx_py ucx-py==0.34.*
      - output_types: conda
        packages:
          - &cupy cupy>=12.0.0
          - &dask-core dask-core>=2023.5.1
          - libcudf==23.10.*
          - nccl>=2.9.9
          - ucx-proc=*=gpu
      - output_types: pyproject
        packages:
          - &cupy_pip cupy-cuda11x>=12.0.0
          - pylibcugraph==23.10.*
  python_run_pylibcugraph:
    common:
      - output_types: [conda, pyproject]
        packages:
          - *pylibraft
          - *rmm
  python_run_cugraph_dgl:
    common:
      - output_types: [conda, pyproject]
        packages:
          - *numba
          - &numpy numpy>=1.21
      - output_types: [pyproject]
        packages:
          - &cugraph cugraph==23.10.*
  python_run_cugraph_pyg:
    common:
      - output_types: [conda, pyproject]
        packages:
          - *numba
          - *numpy
      - output_types: [pyproject]
        packages:
          - *cugraph
  python_run_cugraph_service_client:
    common:
      - output_types: [conda, pyproject]
        packages:
          - &thrift thriftpy2
  python_run_cugraph_service_server:
    common:
      - output_types: [conda, pyproject]
        packages:
          - *cudf
          - *dask
          - *dask_cuda
          - *dask_cudf
          - *distributed
          - *numba
          - *numpy
          - *rmm
          - *thrift
          - *ucx_py
      - output_types: conda
        packages:
          - *cupy
          - *dask-core
      - output_types: pyproject
        packages:
          - *cupy_pip
          - *cugraph
          - cugraph-service-client==23.10.*
  doc:
    common:
      - output_types: [conda]
        packages:
          - doxygen
          - nbsphinx
          - numpydoc
          - pydata-sphinx-theme
          - recommonmark
          - sphinx
          - sphinxcontrib-websupport
          - sphinx-markdown-tables
          - sphinx-copybutton
<<<<<<< HEAD
          - pylibcugraphops==23.10.*
=======
          - pylibcugraphops==23.8.*
  test_cpp:
    common:
      - output_types: conda
        packages:
          - *cmake_ver
>>>>>>> a9947506
  test_notebook:
    common:
      - output_types: [conda, requirements]
        packages:
          - ipython
          - notebook>=0.5.0
  test_python_common:
    common:
      - output_types: [conda, pyproject]
        packages:
          - networkx>=2.5.1
          - *numpy
          - pandas
          - pytest
          - pytest-benchmark
          - pytest-cov
          - pytest-xdist
          - scipy
  test_python_cugraph:
    common:
      - output_types: [conda, pyproject]
        packages:
          - aiohttp
            # cudf will use fsspec but is protocol independent. cugraph tests
            # specifically require http for the test files it asks cudf to read.
          - fsspec[http]>=0.6.0
          - python-louvain
          - requests
          - scikit-learn>=0.23.1
  test_python_pylibcugraph:
    common:
      - output_types: [conda, pyproject]
        packages:
          - *cudf
  cugraph_dgl_dev:
    common:
      - output_types: [conda]
        packages:
          - cugraph==23.10.*
          - pylibcugraphops==23.10.*
          - pytorch>=2.0
          - pytorch-cuda==11.8
          - dgl>=1.1.0.cu*
          - setuptools
          - pre-commit
          - pytest<|MERGE_RESOLUTION|>--- conflicted
+++ resolved
@@ -406,16 +406,12 @@
           - sphinxcontrib-websupport
           - sphinx-markdown-tables
           - sphinx-copybutton
-<<<<<<< HEAD
           - pylibcugraphops==23.10.*
-=======
-          - pylibcugraphops==23.8.*
   test_cpp:
     common:
       - output_types: conda
         packages:
           - *cmake_ver
->>>>>>> a9947506
   test_notebook:
     common:
       - output_types: [conda, requirements]
