<<<<<<< HEAD
# cuGraph 0.16.0 (Date TBD)

## New Features

## Improvements
- PR 1081 MNMG Renumbering - sort partitions by degree

## Bug Fixes

# cuGraph 0.15.0 (Date TBD)
=======
# cuGraph 0.15.0 (26 Aug 2020)
>>>>>>> d82b51a0

## New Features
- PR #940 Add MG Batch BC
- PR #937 Add wrapper for gunrock HITS algorithm
- PR #939 Updated Notebooks to include new features and benchmarks
- PR #944 MG pagerank (dask)
- PR #947 MG pagerank (CUDA)
- PR #826 Bipartite Graph python API
- PR #963 Renumbering refactor, add multi GPU support
- PR #964 MG BFS (CUDA)
- PR #990 MG Consolidation
- PR #993 Add persistent Handle for Comms
- PR #979 Add hypergraph implementation to convert DataFrames into Graphs
- PR #1010 MG BFS (dask)
- PR #1018 MG personalized pagerank
- PR #1047 Updated select tests to use new dataset list that includes asymmetric directed graph
- PR #1090 Add experimental Leiden function
- PR #1077 Updated/added copyright notices, added copyright CI check from cuml
- PR #1100 Add support for new build process (Project Flash)
- PR #1093 New benchmarking notebook

## Improvements
- PR #898 Add Edge Betweenness Centrality, and endpoints to BC
- PR #913 Eliminate `rmm.device_array` usage
- PR #903 Add short commit hash to conda package
- PR #920 modify bfs test, update graph number_of_edges, update storage of transposedAdjList in Graph
- PR #933 Update mg_degree to use raft, add python tests
- PR #930 rename test_utils.h to utilities/test_utils.hpp and remove thrust dependency
- PR #934 Update conda dev environment.yml dependencies to 0.15
- PR #942 Removed references to deprecated RMM headers.
- PR #941 Regression python/cudf fix
- PR #945 Simplified benchmark --no-rmm-reinit option, updated default options
- PR #946 Install meta packages for dependencies
- PR #952 Updated get_test_data.sh to also (optionally) download and install datasets for benchmark runs
- PR #953 fix setting RAFT_DIR from the RAFT_PATH env var
- PR #954 Update cuGraph error handling to use RAFT
- PR #968 Add build script for CI benchmark integration
- PR #959 Add support for uint32_t and int64_t types for BFS (cpp side)
- PR #962 Update dask pagerank
- PR #975 Upgrade GitHub template
- PR #976 Fix error in Graph.edges(), update cuDF rename() calls
- PR #977 Update force_atlas2 to call on_train_end after iterating
- PR #980 Replace nvgraph Spectral Clustering (SC) functionality with RAFT SC
- PR #987 Move graph out of experimental namespace
- PR #984 Removing codecov until we figure out how to interpret failures that block CI
- PR #985 Add raft handle to BFS, BC and edge BC
- PR #991 Update conda upload versions for new supported CUDA/Python
- PR #988 Add clang and clang tools to the conda env
- PR #997 Update setup.cfg to run pytests under cugraph tests directory only
- PR #1007 Add tolerance support to MG Pagerank and fix
- PR #1009 Update benchmarks script to include requirements used
- PR #1014 Fix benchmarks script variable name
- PR #1021 Update cuGraph to use RAFT CUDA utilities
- PR #1019 Remove deprecated CUDA library calls
- PR #1024 Updated condata environment YML files
- PR #1026 update chunksize for mnmg, remove files and unused code
- PR #1028 Update benchmarks script to use ASV_LABEL
- PR #1030 MG directory org and documentation
- PR #1020 Updated Louvain to honor max_level, ECG now calls Louvain for 1 level, then full run.
- PR #1031 MG notebook
- PR #1034 Expose resolution (gamma) parameter in Louvain
- PR #1037 Centralize test main function and replace usage of deprecated `cnmem_memory_resource`
- PR #1041 Use S3 bucket directly for benchmark plugin
- PR #1056 Fix MG BFS performance
- PR #1062 Compute max_vertex_id in mnmg local data computation
- PR #1068 Remove unused thirdparty code
- PR #1105 Update `master` references to `main`

## Bug Fixes
- PR #936 Update Force Atlas 2 doc and wrapper
- PR #938 Quote conda installs to avoid bash interpretation
- PR #966 Fix build error (debug mode)
- PR #983 Fix offset calculation in COO to CSR
- PR #989: Fix issue with incorrect docker image being used in local build script
- PR #992 Fix unrenumber of predecessor
- PR #1008 Fix for cudf updates disabling iteration of Series/Columns/Index
- PR #1012 Fix Local build script README
- PR #1017 Fix more mg bugs
- PR #1022 Fix support for using a cudf.DataFrame with a MG graph
- PR #1025: Explicitly skip raft test folder for pytest 6.0.0
- PR #1027 Fix documentation
- PR #1033 Fix reparition error in big datasets, updated coroutine, fixed warnings
- PR #1036 Fixed benchmarks for new renumbering API, updated comments, added quick test-only benchmark run to CI
- PR #1040 Fix spectral clustering renumbering issue
- PR #1057 Updated raft dependency to pull fixes on cusparse selection in CUDA 11
- PR #1066 Update cugunrock to not build for unsupported CUDA architectures
- PR #1069 Fixed CUDA 11 Pagerank crash, by replacing CUB's SpMV with raft's.
- PR #1083 Fix NBs to run in nightly test run, update renumbering text, cleanup
- PR #1087 Updated benchmarks README to better describe how to get plugin, added rapids-pytest-benchmark plugin to conda dev environments
- PR #1101 Removed unnecessary device-to-host copy which caused a performance regression
- PR #1106 Added new release.ipynb to notebook test skip list

# cuGraph 0.14.0 (03 Jun 2020)

## New Features
- PR #756 Add Force Atlas 2 layout
- PR #822 Added new functions in python graph class, similar to networkx
- PR #840 MG degree
- PR #875 UVM notebook
- PR #881 Raft integration infrastructure

## Improvements
- PR #917 Remove gunrock option from Betweenness Centrality
- PR #764 Updated sssp and bfs with GraphCSR, removed gdf_column, added nullptr weights test for sssp
- PR #765 Remove gdf_column from connected components
- PR #780 Remove gdf_column from cuhornet features
- PR #781 Fix compiler argument syntax for ccache
- PR #782 Use Cython's `new_build_ext` (if available)
- PR #788 Added options and config file to enable codecov
- PR #793 Fix legacy cudf imports/cimports
- PR #798 Edit return graph type in algorithms return graphs
- PR #799 Refactored graph class with RAII
- PR #802 Removed use of gdf_column from db code
- PR #803 Enable Ninja build
- PR #804 Cythonize in parallel
- PR #807 Updating the Python docs
- PR #817 Add native Betweenness Centrality with sources subset
- PR #818 Initial version of new "benchmarks" folder
- PR #820 MG infra and all-gather smoke test
- PR #823 Remove gdf column from nvgraph
- PR #829 Updated README and CONTRIBUTIOIN docs
- PR #831 Updated Notebook - Added K-Truss, ECG, and Betweenness Centrality
- PR #832 Removed RMM ALLOC from db subtree
- PR #833 Update graph functions to use new Graph class
- PR #834 Updated local gpuci build
- PR #836 Remove SNMG code
- PR #845 Add .clang-format & format all files
- PR #859 Updated main docs
- PR #862 Katz Centrality : Auto calculation of alpha parameter if set to none
- PR #865 Added C++ docs
- PR #866 Use RAII graph class in KTruss
- PR #867 Updates to support the latest flake8 version
- PR #874 Update setup.py to use custom clean command
- PR #876 Add BFS C++ tests
- PR #878 Updated build script
- PR #887 Updates test to common datasets
- PR #879 Add docs build script to repository
- PR #880 Remove remaining gdf_column references
- PR #882 Add Force Atlas 2 to benchmarks
- PR #891 A few gdf_column stragglers
- PR #893 Add external_repositories dir and raft symlink to .gitignore
- PR #897 Remove RMM ALLOC calls
- PR #899 Update include paths to remove deleted cudf headers
- PR #906 Update Louvain notebook
- PR #948 Move doc customization scripts to Jenkins

## Bug Fixes
- PR #927 Update scikit learn dependency
- PR #916 Fix CI error on Force Atlas 2 test
- PR #763 Update RAPIDS conda dependencies to v0.14
- PR #795 Fix some documentation
- PR #800 Fix bfs error in optimization path
- PR #825 Fix outdated CONTRIBUTING.md
- PR #827 Fix indexing CI errors due to cudf updates
- PR #844 Fixing tests, converting __getitem__ calls to .iloc
- PR #851 Removed RMM from tests
- PR #852 Fix BFS Notebook
- PR #855 Missed a file in the original SNMG PR
- PR #860 Fix all Notebooks
- PR #870 Fix Louvain
- PR #889 Added missing conftest.py file to benchmarks dir
- PR #896 mg dask infrastructure fixes
- PR #907 Fix bfs directed missing vertices
- PR #911 Env and changelog update
- PR #923 Updated pagerank with @afender 's temp fix for double-free crash
- PR #928 Fix scikit learn test install to work with libgcc-ng 7.3
- PR 935 Merge
- PR #956 Use new gpuCI image in local build script

# cuGraph 0.13.0 (31 Mar 2020)

## New Features
- PR #736 cuHornet KTruss integration
- PR #735 Integration gunrock's betweenness centrality
- PR #760 cuHornet Weighted KTruss

## Improvements
- PR #688 Cleanup datasets after testing on gpuCI
- PR #694 Replace the expensive cudaGetDeviceProperties call in triangle counting with cheaper cudaDeviceGetAttribute calls
- PR #701 Add option to filter datasets and tests when run from CI
- PR #715 Added new YML file for CUDA 10.2
- PR #719 Updated docs to remove CUDA 9.2 and add CUDA 10.2
- PR #720 Updated error messages
- PR #722 Refactor graph to remove gdf_column
- PR #723 Added notebook testing to gpuCI gpu build
- PR #734 Updated view_edge_list for Graph, added unrenumbering test, fixed column access issues
- PR #738 Move tests directory up a level
- PR #739 Updated Notebooks
- PR #740 added utility to extract paths from SSSP/BFS results
- PR #742 Rremove gdf column from jaccard
- PR #741 Added documentation for running and adding new benchmarks and shell script to automate
- PR #747 updated viewing of graph, datatypecasting and two hop neighbor unrenumbering for multi column
- PR #766 benchmark script improvements/refactorings: separate ETL steps, averaging, cleanup

## Bug Fixes
- PR #697 Updated versions in conda environments.
- PR #692 Add check after opening golden result files in C++ Katz Centrality tests.
- PR #702 Add libcypher include path to target_include_directories
- PR #716 Fixed bug due to disappearing get_column_data_ptr function in cudf
- PR #726 Fixed SSSP notebook issues in last cell
- PR #728 Temporary fix for dask attribute error issue
- PR #733 Fixed multi-column renumbering issues with indexes
- PR #746 Dask + Distributed 2.12.0+
- PR #753 ECG Error
- PR #758 Fix for graph comparison failure
- PR #761 Added flag to not treat deprecation warnings as errors, for now
- PR #771 Added unrenumbering in wcc and scc. Updated tests to compare vertices of largest component
- PR #774 Raise TypeError if a DiGraph is used with spectral*Clustering()

# cuGraph 0.12.0 (04 Feb 2020)

## New Features
- PR #628 Add (Di)Graph constructor from Multi(Di)Graph
- PR #630 Added ECG clustering
- PR #636 Added Multi-column renumbering support

## Improvements
- PR #640 remove gdf_column in sssp
- PR #629 get rid of gdf_column in pagerank
- PR #641 Add codeowners
- PR #646 Skipping all tests in test_bfs_bsp.py since SG BFS is not formally supported
- PR #652 Remove gdf_column in BFS
- PR #660 enable auto renumbering
- PR #664 Added support for Louvain early termination.
- PR #667 Drop `cython` from run requirements in conda recipe
- PR #666 Incorporate multicolumn renumbering in python graph class for Multi(Di)Graph
- PR #685 Avoid deep copy in index reset

## Bug Fixes
- PR #634 renumber vertex ids passed in analytics
- PR #649 Change variable names in wjaccard and woverlap to avoid exception
- PR #651 fix cudf error in katz wrapper and test nstart
- PR #663 Replaced use of cudf._lib.gdf_dtype_from_value based on cudf refactoring
- PR #670 Use cudf pandas version
- PR #672 fix snmg pagerank based on cudf Buffer changes
- PR #681 fix column length mismatch cudf issue
- PR #684 Deprecated cudf calls
- PR #686 Balanced cut fix
- PR #689 Check graph input type, disable Multi(Di)Graph, add cugraph.from_cudf_edgelist


# cuGraph 0.11.0 (11 Dec 2019)

## New Features
- PR #588 Python graph class and related changes
- PR #630 Adds ECG clustering functionality

## Improvements
- PR #569 Added exceptions
- PR #554 Upgraded namespace so that cugraph can be used for the API.
- PR #564 Update cudf type aliases
- PR #562 Remove pyarrow dependency so we inherit the one cudf uses
- PR #576 Remove adj list conversion automation from c++
- PR #587 API upgrade
- PR #585 Remove BUILD_ABI references from CI scripts
- PR #591 Adding initial GPU metrics to benchmark utils
- PR #599 Pregel BFS
- PR #601 add test for type conversion, edit createGraph_nvgraph
- PR #614 Remove unused CUDA conda labels
- PR #616 Remove c_ prefix
- PR #618 Updated Docs
- PR #619 Transition guide

## Bug Fixes
- PR #570 Temporarily disabling 2 DB tests
- PR #573 Fix pagerank test and symmetrize for cudf 0.11
- PR #574 dev env update
- PR #580 Changed hardcoded test output file to a generated tempfile file name
- PR #595 Updates to use the new RMM Python reinitialize() API
- PR #625 use destination instead of target when adding edgelist

# cuGraph 0.10.0 (16 Oct 2019)


## New Features
- PR #469 Symmetrize a COO
- PR #477 Add cuHornet as a submodule
- PR #483 Katz Centrality
- PR #524 Integrated libcypher-parser conda package into project.
- PR #493 Added C++ findMatches operator for OpenCypher query.
- PR #527 Add testing with asymmetric graph (where appropriate)
- PR #520 KCore and CoreNumber
- PR #496 Gunrock submodule + SM prelimis.
- PR #575 Added updated benchmark files that use new func wrapper pattern and asvdb

## Improvements
- PR #466 Add file splitting test; Update to reduce dask overhead
- PR #468 Remove unnecessary print statement
- PR #464 Limit initial RMM pool allocator size to 128mb so pytest can run in parallel
- PR #474 Add csv file writing, lazy compute - snmg pagerank
- PR #481 Run bfs on unweighted graphs when calling sssp
- PR #491 Use YYMMDD tag in nightly build
- PR #487 Add woverlap test, add namespace in snmg COO2CSR
- PR #531 Use new rmm python package

## Bug Fixes
- PR #458 Fix potential race condition in SSSP
- PR #471 Remove nvidia driver installation from ci/cpu/build.sh
- PR #473 Re-sync cugraph with cudf (cudf renamed the bindings directory to _lib).
- PR #480 Fixed DASK CI build script
- PR #478 Remove requirements and setup for pi
- PR #495 Fixed cuhornet and cmake for Turing cards
- PR #489 Handle negative vertex ids in renumber
- PR #519 Removed deprecated cusparse calls
- PR #522 Added the conda dev env file for 10.1
- PR #525 Update build scripts and YYMMDD tagging for nightly builds
- PR #548 Added missing cores documentation
- PR #556 Fixed recursive remote options for submodules
- PR #559 Added RMM init check so RMM free APIs are not called if not initialized


# cuGraph 0.9.0 (21 Aug 2019)

## New Features
- PR #361 Prototypes for cusort functions
- PR #357 Pagerank cpp API
- PR #366 Adds graph.degrees() function returning both in and out degree.
- PR #380 First implemention of cusort - SNMG key/value sorting
- PR #416 OpenCypher: Added C++ implementation of db_object class and assorted other classes
- PR #411 Integrate dask-cugraph in cugraph
- PR #411 Integrate dask-cugraph in cugraph #411
- PR #418 Update cusort to handle SNMG key-only sorting
- PR #423 Add Strongly Connected Components (GEMM); Weakly CC updates;
- PR #437 Streamline CUDA_REL environment variable
- PR #449 Fix local build generated file ownerships
- PR #454 Initial version of updated script to run benchmarks


## Improvements
- PR #353 Change snmg python wrapper in accordance to cpp api
- PR #362 Restructured python/cython directories and files.
- PR #365 Updates for setting device and vertex ids for snmg pagerank
- PR #383 Exposed MG pagerank solver parameters
- PR #399 Example Prototype of Strongly Connected Components using primitives
- PR #419 Version test
- PR #420 drop duplicates, remove print, compute/wait read_csv in pagerank.py
- PR #439 More efficient computation of number of vertices from edge list
- PR #445 Update view_edge_list, view_adj_list, and view_transposed_adj_list to return edge weights.
- PR #450 Add a multi-GPU section in cuGraph documentation.

## Bug Fixes
- PR #368 Bump cudf dependency versions for cugraph conda packages
- PR #354 Fixed bug in building a debug version
- PR #360 Fixed bug in snmg coo2csr causing intermittent test failures.
- PR #364 Fixed bug building or installing cugraph when conda isn't installed
- PR #375 Added a function to initialize gdf columns in cugraph #375
- PR #378 cugraph was unable to import device_of_gpu_pointer
- PR #384 Fixed bug in snmg coo2csr causing error in dask-cugraph tests.
- PR #382 Disabled vertex id check to allow Azure deployment
- PR #410 Fixed overflow error in SNMG COO2CSR
- PR #395 run omp_ge_num_threads in a parallel context
- PR #412 Fixed formatting issues in cuGraph documentation.
- PR #413 Updated python build instructions.
- PR #414 Add weights to wjaccrd.py
- PR #436 Fix Skip Test Functionality
- PR #438 Fix versions of packages in build script and conda yml
- PR #441 Import cudf_cpp.pxd instead of duplicating cudf definitions.
- PR #441 Removed redundant definitions of python dictionaries and functions.
- PR #442 Updated versions in conda environments.
- PR #442 Added except + to cython bindings to C(++) functions.
- PR #443 Fix accuracy loss issue for snmg pagerank
- PR #444 Fix warnings in strongly connected components
- PR #446 Fix permission for source (-x) and script (+x) files.
- PR #448 Import filter_unreachable
- PR #453 Re-sync cugraph with cudf (dependencies, type conversion & scatter functions).
- PR #463 Remove numba dependency and use the one from cudf

# cuGraph 0.8.0 (27 June 2019)

## New Features
- PR #287 SNMG power iteration step1
- PR #297 SNMG degree calculation
- PR #300 Personalized Page Rank
- PR #302 SNMG CSR Pagerank (cuda/C++)
- PR #315 Weakly Connected Components adapted from cuML (cuda/C++)
- PR #323 Add test skipping function to build.sh
- PR #308 SNMG python wrapper for pagerank
- PR #321 Added graph initialization functions for NetworkX compatibility.
- PR #332 Added C++ support for strings in renumbering function
- PR #325 Implement SSSP with predecessors (cuda/C++)
- PR #331 Python bindings and test for Weakly Connected Components.
- PR #339 SNMG COO2CSR (cuda/C++)
- PR #341 SSSP with predecessors (python) and function for filtering unreachable nodes in the traversal
- PR #348 Updated README for release

## Improvements
- PR #291 nvGraph is updated to use RMM instead of directly invoking cnmem functions.
- PR #286 Reorganized cugraph source directory
- PR #306 Integrated nvgraph to libcugraph.so (libnvgraph_rapids.so will not be built anymore).
- PR #306 Updated python test files to run pytest with all four RMM configurations.
- PR #321 Added check routines for input graph data vertex IDs and offsets (cugraph currently supports only 32-bit integers).
- PR #333 Various general improvements at the library level

## Bug Fixes
- PR #283 Automerge fix
- PR #291 Fixed a RMM memory allocation failure due to duplicate copies of cnmem.o
- PR #291 Fixed a cub CsrMV call error when RMM pool allocator is used.
- PR #306 Fixed cmake warnings due to library conflicts.
- PR #311 Fixed bug in SNMG degree causing failure for three gpus
- PR #309 Update conda build recipes
- PR #314 Added datasets to gitignore
- PR #322 Updates to accommodate new cudf include file locations
- PR #324 Fixed crash in WeakCC for larger graph and added adj matrix symmetry check
- PR #327 Implemented a temporary fix for the build failure due to gunrock updates.
- PR #345 Updated CMakeLists.txt to apply RUNPATH to transitive dependencies.
- PR #350 Configure Sphinx to render params correctly
- PR #359 Updates to remove libboost_system as a runtime dependency on libcugraph.so


# cuGraph 0.7.0 (10 May 2019)

## New Features
- PR #195 Added Graph.get_two_hop_neighbors() method
- PR #195 Updated Jaccard and Weighted Jaccard to accept lists of vertex pairs to compute for
- PR #202 Added methods to compute the overlap coefficient and weighted overlap coefficient
- PR #230 SNMG SPMV and helpers functions
- PR #210 Expose degree calculation kernel via python API
- PR #220 Added bindings for Nvgraph triangle counting
- PR #234 Added bindings for renumbering, modify renumbering to use RMM
- PR #246 Added bindings for subgraph extraction
- PR #250 Add local build script to mimic gpuCI
- PR #261 Add docs build script to cuGraph
- PR #301 Added build.sh script, updated CI scripts and documentation

## Improvements
- PR #157 Removed cudatoolkit dependency in setup.py
- PR #185 Update docs version
- PR #194 Open source nvgraph in cugraph repository #194
- PR #190 Added a copy option in graph creation
- PR #196 Fix typos in readme intro
- PR #207 mtx2csv script
- PR #203 Added small datasets directly in the repo
- PR #215 Simplified get_rapids_dataset_root_dir(), set a default value for the root dir
- PR #233 Added csv datasets and edited test to use cudf for reading graphs
- PR #247 Added some documentation for renumbering
- PR #252 cpp test upgrades for more convenient testing on large input
- PR #264 Add cudatoolkit conda dependency
- PR #267 Use latest release version in update-version CI script
- PR #270 Updated the README.md and CONTRIBUTING.md files
- PR #281 Updated README with algorithm list


## Bug Fixes
- PR #256 Add pip to the install, clean up conda instructions
- PR #253 Add rmm to conda configuration
- PR #226 Bump cudf dependencies to 0.7
- PR #169 Disable terminal output in sssp
- PR #191 Fix double upload bug
- PR #181 Fixed crash/rmm free error when edge values provided
- PR #193 Fixed segfault when egde values not provided
- PR #190 Fixed a memory reference counting error between cudf & cugraph
- PR #190 Fixed a language level warning (cython)
- PR #214 Removed throw exception from dtor in TC
- PR #211 Remove hardcoded dataset paths, replace with build var that can be overridden with an env var
- PR #206 Updated versions in conda envs
- PR #218 Update c_graph.pyx
- PR #224 Update erroneous comments in overlap_wrapper.pyx, woverlap_wrapper.pyx, test_louvain.py, and spectral_clustering.pyx
- PR #220 Fixed bugs in Nvgraph triangle counting
- PR #232 Fixed memory leaks in managing cudf columns.
- PR #236 Fixed issue with v0.7 nightly yml environment file.  Also updated the README to remove pip
- PR #239 Added a check to prevent a cugraph object to store two different graphs.
- PR #244 Fixed issue with nvgraph's subgraph extraction if the first vertex in the vertex list is not incident on an edge in the extracted graph
- PR #249 Fix oudated cuDF version in gpu/build.shi
- PR #262 Removed networkx conda dependency for both build and runtime
- PR #271 Removed nvgraph conda dependency
- PR #276 Removed libgdf_cffi import from bindings
- PR #288 Add boost as a conda dependency

# cuGraph 0.6.0 (22 Mar 2019)

## New Features

- PR #73 Weighted Jaccard bindings
- PR #41 RMAT graph bindings
- PR #43 Louvain binings
- PR #44 SSSP bindings
- PR #47 BSF bindings
- PR #53 New Repo structure
- PR #67 RMM Integration with rmm as as submodule
- PR #82 Spectral Clustering bindings
- PR #82 Clustering metrics binding
- PR #85 Helper functions on python Graph object
- PR #106 Add gpu/build.sh file for gpuCI

## Improvements

- PR #50 Reorganize directory structure to match cuDF
- PR #85 Deleted setup.py and setup.cfg which had been replaced
- PR #95 Code clean up
- PR #96 Relocated mmio.c and mmio.h (external files) to thirdparty/mmio
- PR #97 Updated python tests to speed them up
- PR #100 Added testing for returned vertex and edge identifiers
- PR #105 Updated python code to follow PEP8 (fixed flake8 complaints)
- PR #121 Cleaned up READEME file
- PR #130 Update conda build recipes
- PR #144 Documentation for top level functions

## Bug Fixes

- PR #48 ABI Fixes
- PR #72 Bug fix for segfault issue getting transpose from adjacency list
- PR #105 Bug fix for memory leaks and python test failures
- PR #110 Bug fix for segfault calling Louvain with only edge list
- PR #115 Fixes for changes in cudf 0.6, pick up RMM from cudf instead of thirdpary
- PR #116 Added netscience.mtx dataset to datasets.tar.gz
- PR #120 Bug fix for segfault calling spectral clustering with only edge list
- PR #123 Fixed weighted Jaccard to assume the input weights are given as a cudf.Series
- PR #152 Fix conda package version string
- PR #160 Added additional link directory to support building on CentOS-7
- PR #221 Moved two_hop_neighbors.cuh to src folder to prevent it being installed
- PR #223 Fixed compiler warning in cpp/src/cugraph.cu
- PR #284 Commented out unit test code that fails due to a cudf bug


# cuGraph 0.5.0 (28 Jan 2019)<|MERGE_RESOLUTION|>--- conflicted
+++ resolved
@@ -1,4 +1,3 @@
-<<<<<<< HEAD
 # cuGraph 0.16.0 (Date TBD)
 
 ## New Features
@@ -8,10 +7,7 @@
 
 ## Bug Fixes
 
-# cuGraph 0.15.0 (Date TBD)
-=======
 # cuGraph 0.15.0 (26 Aug 2020)
->>>>>>> d82b51a0
 
 ## New Features
 - PR #940 Add MG Batch BC
