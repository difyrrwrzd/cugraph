# cuGraph 0.9.0 (Date TBD)

## New Features
- PR #361 Prototypes for cusort functions
- PR #357 Pagerank cpp API
- PR #366 Adds graph.degrees() function returning both in and out degree.
- PR #380 First implemention of cusort - SNMG key/value sorting
<<<<<<< HEAD
- PR #416 OpenCypher: Added C++ implementation of db_object class and assorted other classes
=======
- PR #411 Integrate dask-cugraph in cugraph
>>>>>>> ecb496ea
- PR #411 Integrate dask-cugraph in cugraph #411
- PR #418 Update cusort to handle SNMG key-only sorting
- PR #423 Add Strongly Connected Components (GEMM); Weakly CC updates;
- PR #437 Streamline CUDA_REL environment variable


## Improvements
- PR #353 Change snmg python wrapper in accordance to cpp api
- PR #362 Restructured python/cython directories and files.
- PR #365 Updates for setting device and vertex ids for snmg pagerank
- PR #383 Exposed MG pagerank solver parameters 
- PR #399 Example Prototype of Strongly Connected Components using primitives
- PR #419 Version test
- PR #420 drop duplicates, remove print, compute/wait read_csv in pagerank.py
- PR #439 More efficient computation of number of vertices from edge list

## Bug Fixes
- PR #368 Bump cudf dependency versions for cugraph conda packages
- PR #354 Fixed bug in building a debug version
- PR #360 Fixed bug in snmg coo2csr causing intermittent test failures.
- PR #364 Fixed bug building or installing cugraph when conda isn't installed
- PR #375 Added a function to initialize gdf columns in cugraph #375
- PR #378 cugraph was unable to import device_of_gpu_pointer
- PR #384 Fixed bug in snmg coo2csr causing error in dask-cugraph tests.
- PR #382 Disabled vertex id check to allow Azure deployment
- PR #410 Fixed overflow error in SNMG COO2CSR
- PR #395 run omp_ge_num_threads in a parallel context
- PR #412 Fixed formatting issues in cuGraph documentation.
- PR #413 Updated python build instructions.
- PR #414 Add weights to wjaccrd.py
- PR #436 Fix Skip Test Functionality
- PR #438 Fix versions of packages in build script and conda yml
- PR #442 Updated versions in conda environments.
- PR #442 Added except + to cython bindings to C(++) functions.
- PR #443 Fix accuracy loss issue for snmg pagerank
- PR #444 Fix warnings in strongly connected components

# cuGraph 0.8.0 (27 June 2019)

## New Features
- PR #287 SNMG power iteration step1
- PR #297 SNMG degree calculation
- PR #300 Personalized Page Rank
- PR #302 SNMG CSR Pagerank (cuda/C++)
- PR #315 Weakly Connected Components adapted from cuML (cuda/C++)
- PR #323 Add test skipping function to build.sh
- PR #308 SNMG python wrapper for pagerank
- PR #321 Added graph initialization functions for NetworkX compatibility.
- PR #332 Added C++ support for strings in renumbering function
- PR #325 Implement SSSP with predecessors (cuda/C++)
- PR #331 Python bindings and test for Weakly Connected Components.
- PR #339 SNMG COO2CSR (cuda/C++)
- PR #341 SSSP with predecessors (python) and function for filtering unreachable nodes in the traversal
- PR #348 Updated README for release

## Improvements
- PR #291 nvGraph is updated to use RMM instead of directly invoking cnmem functions.
- PR #286 Reorganized cugraph source directory
- PR #306 Integrated nvgraph to libcugraph.so (libnvgraph_rapids.so will not be built anymore).
- PR #306 Updated python test files to run pytest with all four RMM configurations.
- PR #321 Added check routines for input graph data vertex IDs and offsets (cugraph currently supports only 32-bit integers).
- PR #333 Various general improvements at the library level 

## Bug Fixes
- PR #283 Automerge fix
- PR #291 Fixed a RMM memory allocation failure due to duplicate copies of cnmem.o
- PR #291 Fixed a cub CsrMV call error when RMM pool allocator is used.
- PR #306 Fixed cmake warnings due to library conflicts.
- PR #311 Fixed bug in SNMG degree causing failure for three gpus
- PR #309 Update conda build recipes
- PR #314 Added datasets to gitignore
- PR #322 Updates to accommodate new cudf include file locations
- PR #324 Fixed crash in WeakCC for larger graph and added adj matrix symmetry check
- PR #327 Implemented a temporary fix for the build failure due to gunrock updates.
- PR #345 Updated CMakeLists.txt to apply RUNPATH to transitive dependencies.
- PR #350 Configure Sphinx to render params correctly
- PR #359 Updates to remove libboost_system as a runtime dependency on libcugraph.so


# cuGraph 0.7.0 (10 May 2019)

## New Features
- PR #195 Added Graph.get_two_hop_neighbors() method
- PR #195 Updated Jaccard and Weighted Jaccard to accept lists of vertex pairs to compute for
- PR #202 Added methods to compute the overlap coefficient and weighted overlap coefficient
- PR #230 SNMG SPMV and helpers functions
- PR #210 Expose degree calculation kernel via python API
- PR #220 Added bindings for Nvgraph triangle counting
- PR #234 Added bindings for renumbering, modify renumbering to use RMM
- PR #246 Added bindings for subgraph extraction
- PR #250 Add local build script to mimic gpuCI
- PR #261 Add docs build script to cuGraph
- PR #301 Added build.sh script, updated CI scripts and documentation

## Improvements
- PR #157 Removed cudatoolkit dependency in setup.py
- PR #185 Update docs version
- PR #194 Open source nvgraph in cugraph repository #194
- PR #190 Added a copy option in graph creation
- PR #196 Fix typos in readme intro
- PR #207 mtx2csv script
- PR #203 Added small datasets directly in the repo
- PR #215 Simplified get_rapids_dataset_root_dir(), set a default value for the root dir
- PR #233 Added csv datasets and edited test to use cudf for reading graphs
- PR #247 Added some documentation for renumbering
- PR #252 cpp test upgrades for more convenient testing on large input
- PR #264 Add cudatoolkit conda dependency
- PR #267 Use latest release version in update-version CI script
- PR #270 Updated the README.md and CONTRIBUTING.md files
- PR #281 Updated README with algorithm list


## Bug Fixes
- PR #256 Add pip to the install, clean up conda instructions
- PR #253 Add rmm to conda configuration
- PR #226 Bump cudf dependencies to 0.7
- PR #169 Disable terminal output in sssp
- PR #191 Fix double upload bug
- PR #181 Fixed crash/rmm free error when edge values provided
- PR #193 Fixed segfault when egde values not provided
- PR #190 Fixed a memory reference counting error between cudf & cugraph
- PR #190 Fixed a language level warning (cython)
- PR #214 Removed throw exception from dtor in TC
- PR #211 Remove hardcoded dataset paths, replace with build var that can be overridden with an env var
- PR #206 Updated versions in conda envs
- PR #218 Update c_graph.pyx
- PR #224 Update erroneous comments in overlap_wrapper.pyx, woverlap_wrapper.pyx, test_louvain.py, and spectral_clustering.pyx
- PR #220 Fixed bugs in Nvgraph triangle counting
- PR #232 Fixed memory leaks in managing cudf columns.
- PR #236 Fixed issue with v0.7 nightly yml environment file.  Also updated the README to remove pip
- PR #239 Added a check to prevent a cugraph object to store two different graphs.
- PR #244 Fixed issue with nvgraph's subgraph extraction if the first vertex in the vertex list is not incident on an edge in the extracted graph
- PR #249 Fix oudated cuDF version in gpu/build.shi
- PR #262 Removed networkx conda dependency for both build and runtime
- PR #271 Removed nvgraph conda dependency
- PR #276 Removed libgdf_cffi import from bindings
- PR #288 Add boost as a conda dependency

# cuGraph 0.6.0 (22 Mar 2019)

## New Features

- PR #73 Weighted Jaccard bindings
- PR #41 RMAT graph bindings
- PR #43 Louvain binings
- PR #44 SSSP bindings
- PR #47 BSF bindings
- PR #53 New Repo structure
- PR #67 RMM Integration with rmm as as submodule
- PR #82 Spectral Clustering bindings
- PR #82 Clustering metrics binding
- PR #85 Helper functions on python Graph object
- PR #106 Add gpu/build.sh file for gpuCI

## Improvements

- PR #50 Reorganize directory structure to match cuDF
- PR #85 Deleted setup.py and setup.cfg which had been replaced
- PR #95 Code clean up
- PR #96 Relocated mmio.c and mmio.h (external files) to thirdparty/mmio
- PR #97 Updated python tests to speed them up
- PR #100 Added testing for returned vertex and edge identifiers
- PR #105 Updated python code to follow PEP8 (fixed flake8 complaints)
- PR #121 Cleaned up READEME file
- PR #130 Update conda build recipes
- PR #144 Documentation for top level functions

## Bug Fixes

- PR #48 ABI Fixes
- PR #72 Bug fix for segfault issue getting transpose from adjacency list
- PR #105 Bug fix for memory leaks and python test failures
- PR #110 Bug fix for segfault calling Louvain with only edge list
- PR #115 Fixes for changes in cudf 0.6, pick up RMM from cudf instead of thirdpary
- PR #116 Added netscience.mtx dataset to datasets.tar.gz
- PR #120 Bug fix for segfault calling spectral clustering with only edge list
- PR #123 Fixed weighted Jaccard to assume the input weights are given as a cudf.Series
- PR #152 Fix conda package version string
- PR #160 Added additional link directory to support building on CentOS-7
- PR #221 Moved two_hop_neighbors.cuh to src folder to prevent it being installed
- PR #223 Fixed compiler warning in cpp/src/cugraph.cu
- PR #284 Commented out unit test code that fails due to a cudf bug


# cuGraph 0.5.0 (28 Jan 2019)<|MERGE_RESOLUTION|>--- conflicted
+++ resolved
@@ -5,11 +5,8 @@
 - PR #357 Pagerank cpp API
 - PR #366 Adds graph.degrees() function returning both in and out degree.
 - PR #380 First implemention of cusort - SNMG key/value sorting
-<<<<<<< HEAD
 - PR #416 OpenCypher: Added C++ implementation of db_object class and assorted other classes
-=======
 - PR #411 Integrate dask-cugraph in cugraph
->>>>>>> ecb496ea
 - PR #411 Integrate dask-cugraph in cugraph #411
 - PR #418 Update cusort to handle SNMG key-only sorting
 - PR #423 Add Strongly Connected Components (GEMM); Weakly CC updates;
