--- conflicted
+++ resolved
@@ -72,10 +72,8 @@
 - PR #123 Fixed weighted Jaccard to assume the input weights are given as a cudf.Series
 - PR #152 Fix conda package version string
 - PR #160 Added additional link directory to support building on CentOS-7
-<<<<<<< HEAD
+- PR #221 Moved two_hop_neighbors.cuh to src folder to prevent it being installed
 - PR #223 Fixed compiler warning in cpp/src/cugraph.cu
-=======
-- PR #221 Moved two_hop_neighbors.cuh to src folder to prevent it being installed
->>>>>>> 665bcf98
+
 
 # cuGraph 0.5.0 (28 Jan 2019)
