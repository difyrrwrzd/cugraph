# cuGraph 0.10.0 (Date TBD)

## New Features
- PR #469 Symmetrize a COO
- PR #477 Add cuHornet as a submodule
- PR #483 Katz Centrality
- PR #493 Added C++ findMatches operator for OpenCypher query.
<<<<<<< HEAD
- PR #527 Add testing with asymmetric graph (where appropriate)
=======
- PR #520 KCore and CoreNumber
>>>>>>> f1e703a8

## Improvements
- PR #466 Add file splitting test; Update to reduce dask overhead
- PR #468 Remove unnecessary print statement
- PR #464 Limit initial RMM pool allocator size to 128mb so pytest can run in parallel
- PR #474 Add csv file writing, lazy compute - snmg pagerank
- PR #481 Run bfs on unweighted graphs when calling sssp 
- PR #491 Use YYMMDD tag in nightly build
- PR #487 Add woverlap test, add namespace in snmg COO2CSR
- PR #531 Use new rmm python package

## Bug Fixes
- PR #458 Fix potential race condition in SSSP
- PR #471 Remove nvidia driver installation from ci/cpu/build.sh
- PR #473 Re-sync cugraph with cudf (cudf renamed the bindings directory to _lib).
- PR #480 Fixed DASK CI build script
- PR #478 Remove requirements and setup for pi
- PR #495 Fixed cuhornet and cmake for Turing cards
- PR #489 Handle negative vertex ids in renumber
- PR #519 Removed deprecated cusparse calls
- PR #522 Added the conda dev env file for 10.1
- PR #525 Update build scripts and YYMMDD tagging for nightly builds


# cuGraph 0.9.0 (21 Aug 2019)

## New Features
- PR #361 Prototypes for cusort functions
- PR #357 Pagerank cpp API
- PR #366 Adds graph.degrees() function returning both in and out degree.
- PR #380 First implemention of cusort - SNMG key/value sorting
- PR #416 OpenCypher: Added C++ implementation of db_object class and assorted other classes
- PR #411 Integrate dask-cugraph in cugraph
- PR #411 Integrate dask-cugraph in cugraph #411
- PR #418 Update cusort to handle SNMG key-only sorting
- PR #423 Add Strongly Connected Components (GEMM); Weakly CC updates;
- PR #437 Streamline CUDA_REL environment variable
- PR #449 Fix local build generated file ownerships
- PR #454 Initial version of updated script to run benchmarks


## Improvements
- PR #353 Change snmg python wrapper in accordance to cpp api
- PR #362 Restructured python/cython directories and files.
- PR #365 Updates for setting device and vertex ids for snmg pagerank
- PR #383 Exposed MG pagerank solver parameters
- PR #399 Example Prototype of Strongly Connected Components using primitives
- PR #419 Version test
- PR #420 drop duplicates, remove print, compute/wait read_csv in pagerank.py
- PR #439 More efficient computation of number of vertices from edge list
- PR #445 Update view_edge_list, view_adj_list, and view_transposed_adj_list to return edge weights.
- PR #450 Add a multi-GPU section in cuGraph documentation.

## Bug Fixes
- PR #368 Bump cudf dependency versions for cugraph conda packages
- PR #354 Fixed bug in building a debug version
- PR #360 Fixed bug in snmg coo2csr causing intermittent test failures.
- PR #364 Fixed bug building or installing cugraph when conda isn't installed
- PR #375 Added a function to initialize gdf columns in cugraph #375
- PR #378 cugraph was unable to import device_of_gpu_pointer
- PR #384 Fixed bug in snmg coo2csr causing error in dask-cugraph tests.
- PR #382 Disabled vertex id check to allow Azure deployment
- PR #410 Fixed overflow error in SNMG COO2CSR
- PR #395 run omp_ge_num_threads in a parallel context
- PR #412 Fixed formatting issues in cuGraph documentation.
- PR #413 Updated python build instructions.
- PR #414 Add weights to wjaccrd.py
- PR #436 Fix Skip Test Functionality
- PR #438 Fix versions of packages in build script and conda yml
- PR #441 Import cudf_cpp.pxd instead of duplicating cudf definitions.
- PR #441 Removed redundant definitions of python dictionaries and functions.
- PR #442 Updated versions in conda environments.
- PR #442 Added except + to cython bindings to C(++) functions.
- PR #443 Fix accuracy loss issue for snmg pagerank
- PR #444 Fix warnings in strongly connected components
- PR #446 Fix permission for source (-x) and script (+x) files.
- PR #448 Import filter_unreachable
- PR #453 Re-sync cugraph with cudf (dependencies, type conversion & scatter functions).
- PR #463 Remove numba dependency and use the one from cudf

# cuGraph 0.8.0 (27 June 2019)

## New Features
- PR #287 SNMG power iteration step1
- PR #297 SNMG degree calculation
- PR #300 Personalized Page Rank
- PR #302 SNMG CSR Pagerank (cuda/C++)
- PR #315 Weakly Connected Components adapted from cuML (cuda/C++)
- PR #323 Add test skipping function to build.sh
- PR #308 SNMG python wrapper for pagerank
- PR #321 Added graph initialization functions for NetworkX compatibility.
- PR #332 Added C++ support for strings in renumbering function
- PR #325 Implement SSSP with predecessors (cuda/C++)
- PR #331 Python bindings and test for Weakly Connected Components.
- PR #339 SNMG COO2CSR (cuda/C++)
- PR #341 SSSP with predecessors (python) and function for filtering unreachable nodes in the traversal
- PR #348 Updated README for release

## Improvements
- PR #291 nvGraph is updated to use RMM instead of directly invoking cnmem functions.
- PR #286 Reorganized cugraph source directory
- PR #306 Integrated nvgraph to libcugraph.so (libnvgraph_rapids.so will not be built anymore).
- PR #306 Updated python test files to run pytest with all four RMM configurations.
- PR #321 Added check routines for input graph data vertex IDs and offsets (cugraph currently supports only 32-bit integers).
- PR #333 Various general improvements at the library level

## Bug Fixes
- PR #283 Automerge fix
- PR #291 Fixed a RMM memory allocation failure due to duplicate copies of cnmem.o
- PR #291 Fixed a cub CsrMV call error when RMM pool allocator is used.
- PR #306 Fixed cmake warnings due to library conflicts.
- PR #311 Fixed bug in SNMG degree causing failure for three gpus
- PR #309 Update conda build recipes
- PR #314 Added datasets to gitignore
- PR #322 Updates to accommodate new cudf include file locations
- PR #324 Fixed crash in WeakCC for larger graph and added adj matrix symmetry check
- PR #327 Implemented a temporary fix for the build failure due to gunrock updates.
- PR #345 Updated CMakeLists.txt to apply RUNPATH to transitive dependencies.
- PR #350 Configure Sphinx to render params correctly
- PR #359 Updates to remove libboost_system as a runtime dependency on libcugraph.so


# cuGraph 0.7.0 (10 May 2019)

## New Features
- PR #195 Added Graph.get_two_hop_neighbors() method
- PR #195 Updated Jaccard and Weighted Jaccard to accept lists of vertex pairs to compute for
- PR #202 Added methods to compute the overlap coefficient and weighted overlap coefficient
- PR #230 SNMG SPMV and helpers functions
- PR #210 Expose degree calculation kernel via python API
- PR #220 Added bindings for Nvgraph triangle counting
- PR #234 Added bindings for renumbering, modify renumbering to use RMM
- PR #246 Added bindings for subgraph extraction
- PR #250 Add local build script to mimic gpuCI
- PR #261 Add docs build script to cuGraph
- PR #301 Added build.sh script, updated CI scripts and documentation

## Improvements
- PR #157 Removed cudatoolkit dependency in setup.py
- PR #185 Update docs version
- PR #194 Open source nvgraph in cugraph repository #194
- PR #190 Added a copy option in graph creation
- PR #196 Fix typos in readme intro
- PR #207 mtx2csv script
- PR #203 Added small datasets directly in the repo
- PR #215 Simplified get_rapids_dataset_root_dir(), set a default value for the root dir
- PR #233 Added csv datasets and edited test to use cudf for reading graphs
- PR #247 Added some documentation for renumbering
- PR #252 cpp test upgrades for more convenient testing on large input
- PR #264 Add cudatoolkit conda dependency
- PR #267 Use latest release version in update-version CI script
- PR #270 Updated the README.md and CONTRIBUTING.md files
- PR #281 Updated README with algorithm list


## Bug Fixes
- PR #256 Add pip to the install, clean up conda instructions
- PR #253 Add rmm to conda configuration
- PR #226 Bump cudf dependencies to 0.7
- PR #169 Disable terminal output in sssp
- PR #191 Fix double upload bug
- PR #181 Fixed crash/rmm free error when edge values provided
- PR #193 Fixed segfault when egde values not provided
- PR #190 Fixed a memory reference counting error between cudf & cugraph
- PR #190 Fixed a language level warning (cython)
- PR #214 Removed throw exception from dtor in TC
- PR #211 Remove hardcoded dataset paths, replace with build var that can be overridden with an env var
- PR #206 Updated versions in conda envs
- PR #218 Update c_graph.pyx
- PR #224 Update erroneous comments in overlap_wrapper.pyx, woverlap_wrapper.pyx, test_louvain.py, and spectral_clustering.pyx
- PR #220 Fixed bugs in Nvgraph triangle counting
- PR #232 Fixed memory leaks in managing cudf columns.
- PR #236 Fixed issue with v0.7 nightly yml environment file.  Also updated the README to remove pip
- PR #239 Added a check to prevent a cugraph object to store two different graphs.
- PR #244 Fixed issue with nvgraph's subgraph extraction if the first vertex in the vertex list is not incident on an edge in the extracted graph
- PR #249 Fix oudated cuDF version in gpu/build.shi
- PR #262 Removed networkx conda dependency for both build and runtime
- PR #271 Removed nvgraph conda dependency
- PR #276 Removed libgdf_cffi import from bindings
- PR #288 Add boost as a conda dependency

# cuGraph 0.6.0 (22 Mar 2019)

## New Features

- PR #73 Weighted Jaccard bindings
- PR #41 RMAT graph bindings
- PR #43 Louvain binings
- PR #44 SSSP bindings
- PR #47 BSF bindings
- PR #53 New Repo structure
- PR #67 RMM Integration with rmm as as submodule
- PR #82 Spectral Clustering bindings
- PR #82 Clustering metrics binding
- PR #85 Helper functions on python Graph object
- PR #106 Add gpu/build.sh file for gpuCI

## Improvements

- PR #50 Reorganize directory structure to match cuDF
- PR #85 Deleted setup.py and setup.cfg which had been replaced
- PR #95 Code clean up
- PR #96 Relocated mmio.c and mmio.h (external files) to thirdparty/mmio
- PR #97 Updated python tests to speed them up
- PR #100 Added testing for returned vertex and edge identifiers
- PR #105 Updated python code to follow PEP8 (fixed flake8 complaints)
- PR #121 Cleaned up READEME file
- PR #130 Update conda build recipes
- PR #144 Documentation for top level functions

## Bug Fixes

- PR #48 ABI Fixes
- PR #72 Bug fix for segfault issue getting transpose from adjacency list
- PR #105 Bug fix for memory leaks and python test failures
- PR #110 Bug fix for segfault calling Louvain with only edge list
- PR #115 Fixes for changes in cudf 0.6, pick up RMM from cudf instead of thirdpary
- PR #116 Added netscience.mtx dataset to datasets.tar.gz
- PR #120 Bug fix for segfault calling spectral clustering with only edge list
- PR #123 Fixed weighted Jaccard to assume the input weights are given as a cudf.Series
- PR #152 Fix conda package version string
- PR #160 Added additional link directory to support building on CentOS-7
- PR #221 Moved two_hop_neighbors.cuh to src folder to prevent it being installed
- PR #223 Fixed compiler warning in cpp/src/cugraph.cu
- PR #284 Commented out unit test code that fails due to a cudf bug


# cuGraph 0.5.0 (28 Jan 2019)<|MERGE_RESOLUTION|>--- conflicted
+++ resolved
@@ -5,11 +5,8 @@
 - PR #477 Add cuHornet as a submodule
 - PR #483 Katz Centrality
 - PR #493 Added C++ findMatches operator for OpenCypher query.
-<<<<<<< HEAD
 - PR #527 Add testing with asymmetric graph (where appropriate)
-=======
 - PR #520 KCore and CoreNumber
->>>>>>> f1e703a8
 
 ## Improvements
 - PR #466 Add file splitting test; Update to reduce dask overhead
