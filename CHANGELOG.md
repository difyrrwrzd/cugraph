<<<<<<< HEAD
# cuGraph 0.12.0 (04 Feb 2020)

## New Features
- PR #628 Add (Di)Graph constructor from Multi(Di)Graph
- PR #630 Added ECG clustering
- PR #636 Added Multi-column renumbering support

## Improvements
- PR #640 remove gdf_column in sssp 
- PR #629 get rid of gdf_column in pagerank 
- PR #641 Add codeowners
- PR #646 Skipping all tests in test_bfs_bsp.py since SG BFS is not formally supported
- PR #652 Remove gdf_column in BFS
- PR #660 enable auto renumbering
- PR #664 Added support for Louvain early termination.
- PR #667 Drop `cython` from run requirements in conda recipe
- PR #666 Incorporate multicolumn renumbering in python graph class for Multi(Di)Graph
- PR #685 Avoid deep copy in index reset

## Bug Fixes
- PR #634 renumber vertex ids passed in analytics
- PR #649 Change variable names in wjaccard and woverlap to avoid exception
- PR #651 fix cudf error in katz wrapper and test nstart
- PR #663 Replaced use of cudf._lib.gdf_dtype_from_value based on cudf refactoring
- PR #670 Use cudf pandas version
- PR #672 fix snmg pagerank based on cudf Buffer changes
- PR #681 fix column length mismatch cudf issue
- PR #684 Deprecated cudf calls
- PR #686 Balanced cut fix

=======
>>>>>>> faf5897e
# cuGraph 0.11.0 (11 Dec 2019)

## New Features
- PR #588 Python graph class and related changes
- PR #630 Adds ECG clustering functionality

## Improvements
- PR #569 Added exceptions
- PR #554 Upgraded namespace so that cugraph can be used for the API.
- PR #564 Update cudf type aliases
- PR #562 Remove pyarrow dependency so we inherit the one cudf uses
- PR #576 Remove adj list conversion automation from c++
- PR #587 API upgrade
- PR #585 Remove BUILD_ABI references from CI scripts
- PR #591 Adding initial GPU metrics to benchmark utils
- PR #599 Pregel BFS
- PR #601 add test for type conversion, edit createGraph_nvgraph
- PR #614 Remove unused CUDA conda labels
- PR #616 Remove c_ prefix
- PR #618 Updated Docs
- PR #619 Transition guide

## Bug Fixes
- PR #570 Temporarily disabling 2 DB tests
- PR #573 Fix pagerank test and symmetrize for cudf 0.11
- PR #574 dev env update
- PR #580 Changed hardcoded test output file to a generated tempfile file name
- PR #595 Updates to use the new RMM Python reinitialize() API
- PR #625 use destination instead of target when adding edgelist

# cuGraph 0.10.0 (16 Oct 2019)


## New Features
- PR #469 Symmetrize a COO
- PR #477 Add cuHornet as a submodule
- PR #483 Katz Centrality
- PR #524 Integrated libcypher-parser conda package into project.
- PR #493 Added C++ findMatches operator for OpenCypher query.
- PR #527 Add testing with asymmetric graph (where appropriate)
- PR #520 KCore and CoreNumber
- PR #496 Gunrock submodule + SM prelimis.
- PR #575 Added updated benchmark files that use new func wrapper pattern and asvdb

## Improvements
- PR #466 Add file splitting test; Update to reduce dask overhead
- PR #468 Remove unnecessary print statement
- PR #464 Limit initial RMM pool allocator size to 128mb so pytest can run in parallel
- PR #474 Add csv file writing, lazy compute - snmg pagerank
- PR #481 Run bfs on unweighted graphs when calling sssp
- PR #491 Use YYMMDD tag in nightly build
- PR #487 Add woverlap test, add namespace in snmg COO2CSR
- PR #531 Use new rmm python package

## Bug Fixes
- PR #458 Fix potential race condition in SSSP
- PR #471 Remove nvidia driver installation from ci/cpu/build.sh
- PR #473 Re-sync cugraph with cudf (cudf renamed the bindings directory to _lib).
- PR #480 Fixed DASK CI build script
- PR #478 Remove requirements and setup for pi
- PR #495 Fixed cuhornet and cmake for Turing cards
- PR #489 Handle negative vertex ids in renumber
- PR #519 Removed deprecated cusparse calls
- PR #522 Added the conda dev env file for 10.1
- PR #525 Update build scripts and YYMMDD tagging for nightly builds
- PR #548 Added missing cores documentation
- PR #556 Fixed recursive remote options for submodules
- PR #559 Added RMM init check so RMM free APIs are not called if not initialized


# cuGraph 0.9.0 (21 Aug 2019)

## New Features
- PR #361 Prototypes for cusort functions
- PR #357 Pagerank cpp API
- PR #366 Adds graph.degrees() function returning both in and out degree.
- PR #380 First implemention of cusort - SNMG key/value sorting
- PR #416 OpenCypher: Added C++ implementation of db_object class and assorted other classes
- PR #411 Integrate dask-cugraph in cugraph
- PR #411 Integrate dask-cugraph in cugraph #411
- PR #418 Update cusort to handle SNMG key-only sorting
- PR #423 Add Strongly Connected Components (GEMM); Weakly CC updates;
- PR #437 Streamline CUDA_REL environment variable
- PR #449 Fix local build generated file ownerships
- PR #454 Initial version of updated script to run benchmarks


## Improvements
- PR #353 Change snmg python wrapper in accordance to cpp api
- PR #362 Restructured python/cython directories and files.
- PR #365 Updates for setting device and vertex ids for snmg pagerank
- PR #383 Exposed MG pagerank solver parameters
- PR #399 Example Prototype of Strongly Connected Components using primitives
- PR #419 Version test
- PR #420 drop duplicates, remove print, compute/wait read_csv in pagerank.py
- PR #439 More efficient computation of number of vertices from edge list
- PR #445 Update view_edge_list, view_adj_list, and view_transposed_adj_list to return edge weights.
- PR #450 Add a multi-GPU section in cuGraph documentation.

## Bug Fixes
- PR #368 Bump cudf dependency versions for cugraph conda packages
- PR #354 Fixed bug in building a debug version
- PR #360 Fixed bug in snmg coo2csr causing intermittent test failures.
- PR #364 Fixed bug building or installing cugraph when conda isn't installed
- PR #375 Added a function to initialize gdf columns in cugraph #375
- PR #378 cugraph was unable to import device_of_gpu_pointer
- PR #384 Fixed bug in snmg coo2csr causing error in dask-cugraph tests.
- PR #382 Disabled vertex id check to allow Azure deployment
- PR #410 Fixed overflow error in SNMG COO2CSR
- PR #395 run omp_ge_num_threads in a parallel context
- PR #412 Fixed formatting issues in cuGraph documentation.
- PR #413 Updated python build instructions.
- PR #414 Add weights to wjaccrd.py
- PR #436 Fix Skip Test Functionality
- PR #438 Fix versions of packages in build script and conda yml
- PR #441 Import cudf_cpp.pxd instead of duplicating cudf definitions.
- PR #441 Removed redundant definitions of python dictionaries and functions.
- PR #442 Updated versions in conda environments.
- PR #442 Added except + to cython bindings to C(++) functions.
- PR #443 Fix accuracy loss issue for snmg pagerank
- PR #444 Fix warnings in strongly connected components
- PR #446 Fix permission for source (-x) and script (+x) files.
- PR #448 Import filter_unreachable
- PR #453 Re-sync cugraph with cudf (dependencies, type conversion & scatter functions).
- PR #463 Remove numba dependency and use the one from cudf

# cuGraph 0.8.0 (27 June 2019)

## New Features
- PR #287 SNMG power iteration step1
- PR #297 SNMG degree calculation
- PR #300 Personalized Page Rank
- PR #302 SNMG CSR Pagerank (cuda/C++)
- PR #315 Weakly Connected Components adapted from cuML (cuda/C++)
- PR #323 Add test skipping function to build.sh
- PR #308 SNMG python wrapper for pagerank
- PR #321 Added graph initialization functions for NetworkX compatibility.
- PR #332 Added C++ support for strings in renumbering function
- PR #325 Implement SSSP with predecessors (cuda/C++)
- PR #331 Python bindings and test for Weakly Connected Components.
- PR #339 SNMG COO2CSR (cuda/C++)
- PR #341 SSSP with predecessors (python) and function for filtering unreachable nodes in the traversal
- PR #348 Updated README for release

## Improvements
- PR #291 nvGraph is updated to use RMM instead of directly invoking cnmem functions.
- PR #286 Reorganized cugraph source directory
- PR #306 Integrated nvgraph to libcugraph.so (libnvgraph_rapids.so will not be built anymore).
- PR #306 Updated python test files to run pytest with all four RMM configurations.
- PR #321 Added check routines for input graph data vertex IDs and offsets (cugraph currently supports only 32-bit integers).
- PR #333 Various general improvements at the library level

## Bug Fixes
- PR #283 Automerge fix
- PR #291 Fixed a RMM memory allocation failure due to duplicate copies of cnmem.o
- PR #291 Fixed a cub CsrMV call error when RMM pool allocator is used.
- PR #306 Fixed cmake warnings due to library conflicts.
- PR #311 Fixed bug in SNMG degree causing failure for three gpus
- PR #309 Update conda build recipes
- PR #314 Added datasets to gitignore
- PR #322 Updates to accommodate new cudf include file locations
- PR #324 Fixed crash in WeakCC for larger graph and added adj matrix symmetry check
- PR #327 Implemented a temporary fix for the build failure due to gunrock updates.
- PR #345 Updated CMakeLists.txt to apply RUNPATH to transitive dependencies.
- PR #350 Configure Sphinx to render params correctly
- PR #359 Updates to remove libboost_system as a runtime dependency on libcugraph.so


# cuGraph 0.7.0 (10 May 2019)

## New Features
- PR #195 Added Graph.get_two_hop_neighbors() method
- PR #195 Updated Jaccard and Weighted Jaccard to accept lists of vertex pairs to compute for
- PR #202 Added methods to compute the overlap coefficient and weighted overlap coefficient
- PR #230 SNMG SPMV and helpers functions
- PR #210 Expose degree calculation kernel via python API
- PR #220 Added bindings for Nvgraph triangle counting
- PR #234 Added bindings for renumbering, modify renumbering to use RMM
- PR #246 Added bindings for subgraph extraction
- PR #250 Add local build script to mimic gpuCI
- PR #261 Add docs build script to cuGraph
- PR #301 Added build.sh script, updated CI scripts and documentation

## Improvements
- PR #157 Removed cudatoolkit dependency in setup.py
- PR #185 Update docs version
- PR #194 Open source nvgraph in cugraph repository #194
- PR #190 Added a copy option in graph creation
- PR #196 Fix typos in readme intro
- PR #207 mtx2csv script
- PR #203 Added small datasets directly in the repo
- PR #215 Simplified get_rapids_dataset_root_dir(), set a default value for the root dir
- PR #233 Added csv datasets and edited test to use cudf for reading graphs
- PR #247 Added some documentation for renumbering
- PR #252 cpp test upgrades for more convenient testing on large input
- PR #264 Add cudatoolkit conda dependency
- PR #267 Use latest release version in update-version CI script
- PR #270 Updated the README.md and CONTRIBUTING.md files
- PR #281 Updated README with algorithm list


## Bug Fixes
- PR #256 Add pip to the install, clean up conda instructions
- PR #253 Add rmm to conda configuration
- PR #226 Bump cudf dependencies to 0.7
- PR #169 Disable terminal output in sssp
- PR #191 Fix double upload bug
- PR #181 Fixed crash/rmm free error when edge values provided
- PR #193 Fixed segfault when egde values not provided
- PR #190 Fixed a memory reference counting error between cudf & cugraph
- PR #190 Fixed a language level warning (cython)
- PR #214 Removed throw exception from dtor in TC
- PR #211 Remove hardcoded dataset paths, replace with build var that can be overridden with an env var
- PR #206 Updated versions in conda envs
- PR #218 Update c_graph.pyx
- PR #224 Update erroneous comments in overlap_wrapper.pyx, woverlap_wrapper.pyx, test_louvain.py, and spectral_clustering.pyx
- PR #220 Fixed bugs in Nvgraph triangle counting
- PR #232 Fixed memory leaks in managing cudf columns.
- PR #236 Fixed issue with v0.7 nightly yml environment file.  Also updated the README to remove pip
- PR #239 Added a check to prevent a cugraph object to store two different graphs.
- PR #244 Fixed issue with nvgraph's subgraph extraction if the first vertex in the vertex list is not incident on an edge in the extracted graph
- PR #249 Fix oudated cuDF version in gpu/build.shi
- PR #262 Removed networkx conda dependency for both build and runtime
- PR #271 Removed nvgraph conda dependency
- PR #276 Removed libgdf_cffi import from bindings
- PR #288 Add boost as a conda dependency

# cuGraph 0.6.0 (22 Mar 2019)

## New Features

- PR #73 Weighted Jaccard bindings
- PR #41 RMAT graph bindings
- PR #43 Louvain binings
- PR #44 SSSP bindings
- PR #47 BSF bindings
- PR #53 New Repo structure
- PR #67 RMM Integration with rmm as as submodule
- PR #82 Spectral Clustering bindings
- PR #82 Clustering metrics binding
- PR #85 Helper functions on python Graph object
- PR #106 Add gpu/build.sh file for gpuCI

## Improvements

- PR #50 Reorganize directory structure to match cuDF
- PR #85 Deleted setup.py and setup.cfg which had been replaced
- PR #95 Code clean up
- PR #96 Relocated mmio.c and mmio.h (external files) to thirdparty/mmio
- PR #97 Updated python tests to speed them up
- PR #100 Added testing for returned vertex and edge identifiers
- PR #105 Updated python code to follow PEP8 (fixed flake8 complaints)
- PR #121 Cleaned up READEME file
- PR #130 Update conda build recipes
- PR #144 Documentation for top level functions

## Bug Fixes

- PR #48 ABI Fixes
- PR #72 Bug fix for segfault issue getting transpose from adjacency list
- PR #105 Bug fix for memory leaks and python test failures
- PR #110 Bug fix for segfault calling Louvain with only edge list
- PR #115 Fixes for changes in cudf 0.6, pick up RMM from cudf instead of thirdpary
- PR #116 Added netscience.mtx dataset to datasets.tar.gz
- PR #120 Bug fix for segfault calling spectral clustering with only edge list
- PR #123 Fixed weighted Jaccard to assume the input weights are given as a cudf.Series
- PR #152 Fix conda package version string
- PR #160 Added additional link directory to support building on CentOS-7
- PR #221 Moved two_hop_neighbors.cuh to src folder to prevent it being installed
- PR #223 Fixed compiler warning in cpp/src/cugraph.cu
- PR #284 Commented out unit test code that fails due to a cudf bug


# cuGraph 0.5.0 (28 Jan 2019)<|MERGE_RESOLUTION|>--- conflicted
+++ resolved
@@ -1,4 +1,3 @@
-<<<<<<< HEAD
 # cuGraph 0.12.0 (04 Feb 2020)
 
 ## New Features
@@ -29,8 +28,7 @@
 - PR #684 Deprecated cudf calls
 - PR #686 Balanced cut fix
 
-=======
->>>>>>> faf5897e
+
 # cuGraph 0.11.0 (11 Dec 2019)
 
 ## New Features
