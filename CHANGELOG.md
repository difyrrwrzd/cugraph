--- conflicted
+++ resolved
@@ -1,4 +1,4 @@
-<<<<<<< HEAD
+
 # cuGraph 0.18.0 (Date TBD)
 
 ## New Features
@@ -7,10 +7,7 @@
 
 ## Bug Fixes
 
-# cuGraph 0.17.0 (Date TBD)
-=======
 # cuGraph 0.17.0 (10 Dec 2020)
->>>>>>> 05ec4024
 
 ## New Features
 - PR #1276 MST
