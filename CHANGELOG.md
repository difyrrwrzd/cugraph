--- conflicted
+++ resolved
@@ -73,11 +73,8 @@
 - PR #1036 Fixed benchmarks for new renumbering API, updated comments, added quick test-only benchmark run to CI
 - PR #1040 Fix spectral clustering renumbering issue
 - PR #1057 Updated raft dependency to pull fixes on cusparse selection in CUDA 11
-<<<<<<< HEAD
 - PR #1066 Update cugunrock to not build for unsupported CUDA architectures
-=======
 - PR #1069 Fixed CUDA 11 Pagerank crash, by replacing CUB's SpMV with raft's.
->>>>>>> ba7ba2c4
 
 # cuGraph 0.14.0 (03 Jun 2020)
 
