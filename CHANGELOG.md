# cuGraph 0.15.0 (Date TBD)

## New Features
- PR #937 Add wrapper for gunrock HITS algorithm
- PR #939 Updated Notebooks to include new features and benchmarks
- PR #944 OPG pagerank (dask)
- PR #947 OPG pagerank (CUDA)
<<<<<<< HEAD
- PR #979 Add hypergraph implementation to convert DataFrames into Graphs
=======
- PR #964 OPG BFS (CUDA)
- PR #993 Add persistent Handle for Comms
>>>>>>> 09d9e0ee

## Improvements
- PR #898 Add Edge Betweenness Centrality, and endpoints to BC
- PR #913 Eliminate `rmm.device_array` usage
- PR #903 Add short commit hash to conda package
- PR #920 modify bfs test, update graph number_of_edges, update storage of transposedAdjList in Graph
- PR #933 Update opg_degree to use raft, add python tests
- PR #930 rename test_utils.h to utilities/test_utils.hpp and remove thrust dependency
- PR #934 Update conda dev environment.yml dependencies to 0.15
- PR #942 Removed references to deprecated RMM headers.
- PR #941 Regression python/cudf fix
- PR #945 Simplified benchmark --no-rmm-reinit option, updated default options
- PR #946 Install meta packages for dependencies
- PR #952 Updated get_test_data.sh to also (optionally) download and install datasets for benchmark runs
- PR #953 fix setting RAFT_DIR from the RAFT_PATH env var
- PR #954 Update cuGraph error handling to use RAFT
- PR #968 Add build script for CI benchmark integration
- PR #959 Add support for uint32_t and int64_t types for BFS (cpp side)
- PR #962 Update dask pagerank
- PR #975 Upgrade GitHub template
- PR #976 Fix error in Graph.edges(), update cuDF rename() calls
- PR #977 Update force_atlas2 to call on_train_end after iterating
- PR #987 Move graph out of experimental namespace
- PR #984 Removing codecov until we figure out how to interpret failures that block CI
- PR #985 Add raft handle to BFS, BC and edge BC
- PR #991 Update conda upload versions for new supported CUDA/Python
- PR #988 Add clang and clang tools to the conda env
- PR #997 Update setup.cfg to run pytests under cugraph tests directory only

## Bug Fixes
- PR #936 Update Force Atlas 2 doc and wrapper
- PR #938 Quote conda installs to avoid bash interpretation
- PR #966 Fix build error (debug mode)
- PR #983 Fix offset calculation in COO to CSR
- PR #989: Fix issue with incorrect docker image being used in local build script
- PR #992 Fix unrenumber of predecessor

# cuGraph 0.14.0 (03 Jun 2020)

## New Features
- PR #756 Add Force Atlas 2 layout
- PR #822 Added new functions in python graph class, similar to networkx
- PR #840 OPG degree
- PR #875 UVM notebook
- PR #881 Raft integration infrastructure

## Improvements
- PR #917 Remove gunrock option from Betweenness Centrality
- PR #764 Updated sssp and bfs with GraphCSR, removed gdf_column, added nullptr weights test for sssp
- PR #765 Remove gdf_column from connected components
- PR #780 Remove gdf_column from cuhornet features
- PR #781 Fix compiler argument syntax for ccache
- PR #782 Use Cython's `new_build_ext` (if available)
- PR #788 Added options and config file to enable codecov
- PR #793 Fix legacy cudf imports/cimports
- PR #798 Edit return graph type in algorithms return graphs
- PR #799 Refactored graph class with RAII
- PR #802 Removed use of gdf_column from db code
- PR #803 Enable Ninja build
- PR #804 Cythonize in parallel
- PR #807 Updating the Python docs
- PR #817 Add native Betweenness Centrality with sources subset
- PR #818 Initial version of new "benchmarks" folder
- PR #820 OPG infra and all-gather smoke test
- PR #823 Remove gdf column from nvgraph
- PR #829 Updated README and CONTRIBUTIOIN docs
- PR #831 Updated Notebook - Added K-Truss, ECG, and Betweenness Centrality
- PR #832 Removed RMM ALLOC from db subtree
- PR #833 Update graph functions to use new Graph class
- PR #834 Updated local gpuci build
- PR #836 Remove SNMG code
- PR #845 Add .clang-format & format all files
- PR #859 Updated main docs
- PR #862 Katz Centrality : Auto calculation of alpha parameter if set to none
- PR #865 Added C++ docs
- PR #866 Use RAII graph class in KTruss
- PR #867 Updates to support the latest flake8 version
- PR #874 Update setup.py to use custom clean command
- PR #876 Add BFS C++ tests
- PR #878 Updated build script
- PR #887 Updates test to common datasets
- PR #879 Add docs build script to repository
- PR #880 Remove remaining gdf_column references
- PR #882 Add Force Atlas 2 to benchmarks
- PR #891 A few gdf_column stragglers
- PR #893 Add external_repositories dir and raft symlink to .gitignore
- PR #897 Remove RMM ALLOC calls
- PR #899 Update include paths to remove deleted cudf headers
- PR #906 Update Louvain notebook
- PR #948 Move doc customization scripts to Jenkins

## Bug Fixes
- PR #927 Update scikit learn dependency
- PR #916 Fix CI error on Force Atlas 2 test
- PR #763 Update RAPIDS conda dependencies to v0.14
- PR #795 Fix some documentation
- PR #800 Fix bfs error in optimization path
- PR #825 Fix outdated CONTRIBUTING.md
- PR #827 Fix indexing CI errors due to cudf updates
- PR #844 Fixing tests, converting __getitem__ calls to .iloc
- PR #851 Removed RMM from tests
- PR #852 Fix BFS Notebook
- PR #855 Missed a file in the original SNMG PR
- PR #860 Fix all Notebooks
- PR #870 Fix Louvain
- PR #889 Added missing conftest.py file to benchmarks dir
- PR #896 opg dask infrastructure fixes
- PR #907 Fix bfs directed missing vertices
- PR #911 Env and changelog update
- PR #923 Updated pagerank with @afender 's temp fix for double-free crash
- PR #928 Fix scikit learn test install to work with libgcc-ng 7.3
- PR 935 Merge
- PR #956 Use new gpuCI image in local build script

# cuGraph 0.13.0 (31 Mar 2020)

## New Features
- PR #736 cuHornet KTruss integration
- PR #735 Integration gunrock's betweenness centrality
- PR #760 cuHornet Weighted KTruss

## Improvements
- PR #688 Cleanup datasets after testing on gpuCI
- PR #694 Replace the expensive cudaGetDeviceProperties call in triangle counting with cheaper cudaDeviceGetAttribute calls
- PR #701 Add option to filter datasets and tests when run from CI
- PR #715 Added new YML file for CUDA 10.2
- PR #719 Updated docs to remove CUDA 9.2 and add CUDA 10.2
- PR #720 Updated error messages
- PR #722 Refactor graph to remove gdf_column
- PR #723 Added notebook testing to gpuCI gpu build
- PR #734 Updated view_edge_list for Graph, added unrenumbering test, fixed column access issues
- PR #738 Move tests directory up a level
- PR #739 Updated Notebooks
- PR #740 added utility to extract paths from SSSP/BFS results
- PR #742 Rremove gdf column from jaccard
- PR #741 Added documentation for running and adding new benchmarks and shell script to automate
- PR #747 updated viewing of graph, datatypecasting and two hop neighbor unrenumbering for multi column
- PR #766 benchmark script improvements/refactorings: separate ETL steps, averaging, cleanup

## Bug Fixes
- PR #697 Updated versions in conda environments.
- PR #692 Add check after opening golden result files in C++ Katz Centrality tests.
- PR #702 Add libcypher include path to target_include_directories
- PR #716 Fixed bug due to disappearing get_column_data_ptr function in cudf
- PR #726 Fixed SSSP notebook issues in last cell
- PR #728 Temporary fix for dask attribute error issue
- PR #733 Fixed multi-column renumbering issues with indexes
- PR #746 Dask + Distributed 2.12.0+
- PR #753 ECG Error
- PR #758 Fix for graph comparison failure
- PR #761 Added flag to not treat deprecation warnings as errors, for now
- PR #771 Added unrenumbering in wcc and scc. Updated tests to compare vertices of largest component
- PR #774 Raise TypeError if a DiGraph is used with spectral*Clustering()

# cuGraph 0.12.0 (04 Feb 2020)

## New Features
- PR #628 Add (Di)Graph constructor from Multi(Di)Graph
- PR #630 Added ECG clustering
- PR #636 Added Multi-column renumbering support

## Improvements
- PR #640 remove gdf_column in sssp
- PR #629 get rid of gdf_column in pagerank
- PR #641 Add codeowners
- PR #646 Skipping all tests in test_bfs_bsp.py since SG BFS is not formally supported
- PR #652 Remove gdf_column in BFS
- PR #660 enable auto renumbering
- PR #664 Added support for Louvain early termination.
- PR #667 Drop `cython` from run requirements in conda recipe
- PR #666 Incorporate multicolumn renumbering in python graph class for Multi(Di)Graph
- PR #685 Avoid deep copy in index reset

## Bug Fixes
- PR #634 renumber vertex ids passed in analytics
- PR #649 Change variable names in wjaccard and woverlap to avoid exception
- PR #651 fix cudf error in katz wrapper and test nstart
- PR #663 Replaced use of cudf._lib.gdf_dtype_from_value based on cudf refactoring
- PR #670 Use cudf pandas version
- PR #672 fix snmg pagerank based on cudf Buffer changes
- PR #681 fix column length mismatch cudf issue
- PR #684 Deprecated cudf calls
- PR #686 Balanced cut fix
- PR #689 Check graph input type, disable Multi(Di)Graph, add cugraph.from_cudf_edgelist


# cuGraph 0.11.0 (11 Dec 2019)

## New Features
- PR #588 Python graph class and related changes
- PR #630 Adds ECG clustering functionality

## Improvements
- PR #569 Added exceptions
- PR #554 Upgraded namespace so that cugraph can be used for the API.
- PR #564 Update cudf type aliases
- PR #562 Remove pyarrow dependency so we inherit the one cudf uses
- PR #576 Remove adj list conversion automation from c++
- PR #587 API upgrade
- PR #585 Remove BUILD_ABI references from CI scripts
- PR #591 Adding initial GPU metrics to benchmark utils
- PR #599 Pregel BFS
- PR #601 add test for type conversion, edit createGraph_nvgraph
- PR #614 Remove unused CUDA conda labels
- PR #616 Remove c_ prefix
- PR #618 Updated Docs
- PR #619 Transition guide

## Bug Fixes
- PR #570 Temporarily disabling 2 DB tests
- PR #573 Fix pagerank test and symmetrize for cudf 0.11
- PR #574 dev env update
- PR #580 Changed hardcoded test output file to a generated tempfile file name
- PR #595 Updates to use the new RMM Python reinitialize() API
- PR #625 use destination instead of target when adding edgelist

# cuGraph 0.10.0 (16 Oct 2019)


## New Features
- PR #469 Symmetrize a COO
- PR #477 Add cuHornet as a submodule
- PR #483 Katz Centrality
- PR #524 Integrated libcypher-parser conda package into project.
- PR #493 Added C++ findMatches operator for OpenCypher query.
- PR #527 Add testing with asymmetric graph (where appropriate)
- PR #520 KCore and CoreNumber
- PR #496 Gunrock submodule + SM prelimis.
- PR #575 Added updated benchmark files that use new func wrapper pattern and asvdb

## Improvements
- PR #466 Add file splitting test; Update to reduce dask overhead
- PR #468 Remove unnecessary print statement
- PR #464 Limit initial RMM pool allocator size to 128mb so pytest can run in parallel
- PR #474 Add csv file writing, lazy compute - snmg pagerank
- PR #481 Run bfs on unweighted graphs when calling sssp
- PR #491 Use YYMMDD tag in nightly build
- PR #487 Add woverlap test, add namespace in snmg COO2CSR
- PR #531 Use new rmm python package

## Bug Fixes
- PR #458 Fix potential race condition in SSSP
- PR #471 Remove nvidia driver installation from ci/cpu/build.sh
- PR #473 Re-sync cugraph with cudf (cudf renamed the bindings directory to _lib).
- PR #480 Fixed DASK CI build script
- PR #478 Remove requirements and setup for pi
- PR #495 Fixed cuhornet and cmake for Turing cards
- PR #489 Handle negative vertex ids in renumber
- PR #519 Removed deprecated cusparse calls
- PR #522 Added the conda dev env file for 10.1
- PR #525 Update build scripts and YYMMDD tagging for nightly builds
- PR #548 Added missing cores documentation
- PR #556 Fixed recursive remote options for submodules
- PR #559 Added RMM init check so RMM free APIs are not called if not initialized


# cuGraph 0.9.0 (21 Aug 2019)

## New Features
- PR #361 Prototypes for cusort functions
- PR #357 Pagerank cpp API
- PR #366 Adds graph.degrees() function returning both in and out degree.
- PR #380 First implemention of cusort - SNMG key/value sorting
- PR #416 OpenCypher: Added C++ implementation of db_object class and assorted other classes
- PR #411 Integrate dask-cugraph in cugraph
- PR #411 Integrate dask-cugraph in cugraph #411
- PR #418 Update cusort to handle SNMG key-only sorting
- PR #423 Add Strongly Connected Components (GEMM); Weakly CC updates;
- PR #437 Streamline CUDA_REL environment variable
- PR #449 Fix local build generated file ownerships
- PR #454 Initial version of updated script to run benchmarks


## Improvements
- PR #353 Change snmg python wrapper in accordance to cpp api
- PR #362 Restructured python/cython directories and files.
- PR #365 Updates for setting device and vertex ids for snmg pagerank
- PR #383 Exposed MG pagerank solver parameters
- PR #399 Example Prototype of Strongly Connected Components using primitives
- PR #419 Version test
- PR #420 drop duplicates, remove print, compute/wait read_csv in pagerank.py
- PR #439 More efficient computation of number of vertices from edge list
- PR #445 Update view_edge_list, view_adj_list, and view_transposed_adj_list to return edge weights.
- PR #450 Add a multi-GPU section in cuGraph documentation.

## Bug Fixes
- PR #368 Bump cudf dependency versions for cugraph conda packages
- PR #354 Fixed bug in building a debug version
- PR #360 Fixed bug in snmg coo2csr causing intermittent test failures.
- PR #364 Fixed bug building or installing cugraph when conda isn't installed
- PR #375 Added a function to initialize gdf columns in cugraph #375
- PR #378 cugraph was unable to import device_of_gpu_pointer
- PR #384 Fixed bug in snmg coo2csr causing error in dask-cugraph tests.
- PR #382 Disabled vertex id check to allow Azure deployment
- PR #410 Fixed overflow error in SNMG COO2CSR
- PR #395 run omp_ge_num_threads in a parallel context
- PR #412 Fixed formatting issues in cuGraph documentation.
- PR #413 Updated python build instructions.
- PR #414 Add weights to wjaccrd.py
- PR #436 Fix Skip Test Functionality
- PR #438 Fix versions of packages in build script and conda yml
- PR #441 Import cudf_cpp.pxd instead of duplicating cudf definitions.
- PR #441 Removed redundant definitions of python dictionaries and functions.
- PR #442 Updated versions in conda environments.
- PR #442 Added except + to cython bindings to C(++) functions.
- PR #443 Fix accuracy loss issue for snmg pagerank
- PR #444 Fix warnings in strongly connected components
- PR #446 Fix permission for source (-x) and script (+x) files.
- PR #448 Import filter_unreachable
- PR #453 Re-sync cugraph with cudf (dependencies, type conversion & scatter functions).
- PR #463 Remove numba dependency and use the one from cudf

# cuGraph 0.8.0 (27 June 2019)

## New Features
- PR #287 SNMG power iteration step1
- PR #297 SNMG degree calculation
- PR #300 Personalized Page Rank
- PR #302 SNMG CSR Pagerank (cuda/C++)
- PR #315 Weakly Connected Components adapted from cuML (cuda/C++)
- PR #323 Add test skipping function to build.sh
- PR #308 SNMG python wrapper for pagerank
- PR #321 Added graph initialization functions for NetworkX compatibility.
- PR #332 Added C++ support for strings in renumbering function
- PR #325 Implement SSSP with predecessors (cuda/C++)
- PR #331 Python bindings and test for Weakly Connected Components.
- PR #339 SNMG COO2CSR (cuda/C++)
- PR #341 SSSP with predecessors (python) and function for filtering unreachable nodes in the traversal
- PR #348 Updated README for release

## Improvements
- PR #291 nvGraph is updated to use RMM instead of directly invoking cnmem functions.
- PR #286 Reorganized cugraph source directory
- PR #306 Integrated nvgraph to libcugraph.so (libnvgraph_rapids.so will not be built anymore).
- PR #306 Updated python test files to run pytest with all four RMM configurations.
- PR #321 Added check routines for input graph data vertex IDs and offsets (cugraph currently supports only 32-bit integers).
- PR #333 Various general improvements at the library level

## Bug Fixes
- PR #283 Automerge fix
- PR #291 Fixed a RMM memory allocation failure due to duplicate copies of cnmem.o
- PR #291 Fixed a cub CsrMV call error when RMM pool allocator is used.
- PR #306 Fixed cmake warnings due to library conflicts.
- PR #311 Fixed bug in SNMG degree causing failure for three gpus
- PR #309 Update conda build recipes
- PR #314 Added datasets to gitignore
- PR #322 Updates to accommodate new cudf include file locations
- PR #324 Fixed crash in WeakCC for larger graph and added adj matrix symmetry check
- PR #327 Implemented a temporary fix for the build failure due to gunrock updates.
- PR #345 Updated CMakeLists.txt to apply RUNPATH to transitive dependencies.
- PR #350 Configure Sphinx to render params correctly
- PR #359 Updates to remove libboost_system as a runtime dependency on libcugraph.so


# cuGraph 0.7.0 (10 May 2019)

## New Features
- PR #195 Added Graph.get_two_hop_neighbors() method
- PR #195 Updated Jaccard and Weighted Jaccard to accept lists of vertex pairs to compute for
- PR #202 Added methods to compute the overlap coefficient and weighted overlap coefficient
- PR #230 SNMG SPMV and helpers functions
- PR #210 Expose degree calculation kernel via python API
- PR #220 Added bindings for Nvgraph triangle counting
- PR #234 Added bindings for renumbering, modify renumbering to use RMM
- PR #246 Added bindings for subgraph extraction
- PR #250 Add local build script to mimic gpuCI
- PR #261 Add docs build script to cuGraph
- PR #301 Added build.sh script, updated CI scripts and documentation

## Improvements
- PR #157 Removed cudatoolkit dependency in setup.py
- PR #185 Update docs version
- PR #194 Open source nvgraph in cugraph repository #194
- PR #190 Added a copy option in graph creation
- PR #196 Fix typos in readme intro
- PR #207 mtx2csv script
- PR #203 Added small datasets directly in the repo
- PR #215 Simplified get_rapids_dataset_root_dir(), set a default value for the root dir
- PR #233 Added csv datasets and edited test to use cudf for reading graphs
- PR #247 Added some documentation for renumbering
- PR #252 cpp test upgrades for more convenient testing on large input
- PR #264 Add cudatoolkit conda dependency
- PR #267 Use latest release version in update-version CI script
- PR #270 Updated the README.md and CONTRIBUTING.md files
- PR #281 Updated README with algorithm list


## Bug Fixes
- PR #256 Add pip to the install, clean up conda instructions
- PR #253 Add rmm to conda configuration
- PR #226 Bump cudf dependencies to 0.7
- PR #169 Disable terminal output in sssp
- PR #191 Fix double upload bug
- PR #181 Fixed crash/rmm free error when edge values provided
- PR #193 Fixed segfault when egde values not provided
- PR #190 Fixed a memory reference counting error between cudf & cugraph
- PR #190 Fixed a language level warning (cython)
- PR #214 Removed throw exception from dtor in TC
- PR #211 Remove hardcoded dataset paths, replace with build var that can be overridden with an env var
- PR #206 Updated versions in conda envs
- PR #218 Update c_graph.pyx
- PR #224 Update erroneous comments in overlap_wrapper.pyx, woverlap_wrapper.pyx, test_louvain.py, and spectral_clustering.pyx
- PR #220 Fixed bugs in Nvgraph triangle counting
- PR #232 Fixed memory leaks in managing cudf columns.
- PR #236 Fixed issue with v0.7 nightly yml environment file.  Also updated the README to remove pip
- PR #239 Added a check to prevent a cugraph object to store two different graphs.
- PR #244 Fixed issue with nvgraph's subgraph extraction if the first vertex in the vertex list is not incident on an edge in the extracted graph
- PR #249 Fix oudated cuDF version in gpu/build.shi
- PR #262 Removed networkx conda dependency for both build and runtime
- PR #271 Removed nvgraph conda dependency
- PR #276 Removed libgdf_cffi import from bindings
- PR #288 Add boost as a conda dependency

# cuGraph 0.6.0 (22 Mar 2019)

## New Features

- PR #73 Weighted Jaccard bindings
- PR #41 RMAT graph bindings
- PR #43 Louvain binings
- PR #44 SSSP bindings
- PR #47 BSF bindings
- PR #53 New Repo structure
- PR #67 RMM Integration with rmm as as submodule
- PR #82 Spectral Clustering bindings
- PR #82 Clustering metrics binding
- PR #85 Helper functions on python Graph object
- PR #106 Add gpu/build.sh file for gpuCI

## Improvements

- PR #50 Reorganize directory structure to match cuDF
- PR #85 Deleted setup.py and setup.cfg which had been replaced
- PR #95 Code clean up
- PR #96 Relocated mmio.c and mmio.h (external files) to thirdparty/mmio
- PR #97 Updated python tests to speed them up
- PR #100 Added testing for returned vertex and edge identifiers
- PR #105 Updated python code to follow PEP8 (fixed flake8 complaints)
- PR #121 Cleaned up READEME file
- PR #130 Update conda build recipes
- PR #144 Documentation for top level functions

## Bug Fixes

- PR #48 ABI Fixes
- PR #72 Bug fix for segfault issue getting transpose from adjacency list
- PR #105 Bug fix for memory leaks and python test failures
- PR #110 Bug fix for segfault calling Louvain with only edge list
- PR #115 Fixes for changes in cudf 0.6, pick up RMM from cudf instead of thirdpary
- PR #116 Added netscience.mtx dataset to datasets.tar.gz
- PR #120 Bug fix for segfault calling spectral clustering with only edge list
- PR #123 Fixed weighted Jaccard to assume the input weights are given as a cudf.Series
- PR #152 Fix conda package version string
- PR #160 Added additional link directory to support building on CentOS-7
- PR #221 Moved two_hop_neighbors.cuh to src folder to prevent it being installed
- PR #223 Fixed compiler warning in cpp/src/cugraph.cu
- PR #284 Commented out unit test code that fails due to a cudf bug


# cuGraph 0.5.0 (28 Jan 2019)<|MERGE_RESOLUTION|>--- conflicted
+++ resolved
@@ -5,12 +5,9 @@
 - PR #939 Updated Notebooks to include new features and benchmarks
 - PR #944 OPG pagerank (dask)
 - PR #947 OPG pagerank (CUDA)
-<<<<<<< HEAD
-- PR #979 Add hypergraph implementation to convert DataFrames into Graphs
-=======
 - PR #964 OPG BFS (CUDA)
 - PR #993 Add persistent Handle for Comms
->>>>>>> 09d9e0ee
+- PR #979 Add hypergraph implementation to convert DataFrames into Graphs
 
 ## Improvements
 - PR #898 Add Edge Betweenness Centrality, and endpoints to BC
