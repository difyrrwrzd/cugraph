--- conflicted
+++ resolved
@@ -14,11 +14,9 @@
 - PR #591 Adding initial GPU metrics to benchmark utils
 - PR #599 Pregel BFS
 - PR #601 add test for type conversion, edit createGraph_nvgraph
-<<<<<<< HEAD
 - PR #614 Remove unused CUDA conda labels
-=======
 - PR #616 Remove c_ prefix
->>>>>>> 73ca9b0f
+
 
 ## Bug Fixes
 - PR #570 Temporarily disabling 2 DB tests
