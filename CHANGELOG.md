--- conflicted
+++ resolved
@@ -1,13 +1,10 @@
 # cuGraph 0.17.0 (Date TBD)
 
 ## New Features
-<<<<<<< HEAD
 - PR #1276 MST
-=======
 - PR #1245 Add functions to add pandas and numpy compatibility
 - PR #1260 Add katz_centrality mnmg wrapper
 - PR #1264 CuPy sparse matrix input support for WCC, SCC, SSSP, and BFS
->>>>>>> 50dfbcdb
 
 ## Improvements
 - PR #1227 Pin cmake policies to cmake 3.17 version
