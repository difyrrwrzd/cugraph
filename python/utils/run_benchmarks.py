import argparse
import sys
from collections import OrderedDict

from scipy.io import mmread

import cugraph
import cudf

from benchmark import Benchmark


###############################################################################
# Update this function to add new algos
###############################################################################
def getBenchmarks(G, edgelist_gdf, args):
    """Returns a dictionary of benchmark name to Benchmark objs. This dictionary
    is used when processing the command-line args to this script so the script
    can run a specific benchmakr by name.

    The "edgelist_gdf" and "args" args are common to many benchmark runs, and
    provided to this function to make it easy to pass to individual Benchmark
    objs.  The "args" arg in particular is a dictionary built from processing
    the command line args to this script, and allow special parameters to be
    added to the command line for use by specific benchmarks.

    To add a new benchmark to run, simply add an instance of a Benchmark to the
    "benches" list below.

     * The Benchmark instance ctor takes 3 args:
       * "name" - the name of the benchmark which will show up in reports,
                  output, etc.
       * "func" - the function object which the benchmark will call.  This can
                  be any callable.
       * "args" - a tuple of args that are to be passed to the func callable.

    A Benchmark object will, by default, run the callable with the args
    provided as-is, and log the execution time and various GPU metrics.  The
    callable provided is written independent of the benchmarking code (this is
    good for separation of concerns, bad if you need to do a custom
    measurement).

    If a new benchmark needs a special command-line parameter, add a new flag
    to the command-line processing function and access it via the "args"
    dictionary when passing args to the Benchmark ctor.

    """

    benches = [
        Benchmark(name="cugraph.pagerank",
                  func=cugraph.pagerank,
                  args=(G, args.damping_factor, None, args.max_iter,
                        args.tolerance)),
        Benchmark(name="cugraph.bfs",
                  func=cugraph.bfs,
                  args=(G, args.source, True)),
        Benchmark(name="cugraph.sssp",
                  func=cugraph.sssp,
                  args=(G, args.source)),
        Benchmark(name="cugraph.jaccard",
                  func=cugraph.jaccard,
                  args=(G,)),
        Benchmark(name="cugraph.louvain",
                  func=cugraph.louvain,
                  args=(G,)),
        Benchmark(name="cugraph.weakly_connected_components",
                  func=cugraph.weakly_connected_components,
                  args=(G,)),
        Benchmark(name="cugraph.overlap",
                  func=cugraph.overlap,
                  args=(G,)),
        Benchmark(name="cugraph.triangles",
                  func=cugraph.triangles,
                  args=(G,)),
        Benchmark(name="cugraph.spectralBalancedCutClustering",
                  func=cugraph.spectralBalancedCutClustering,
                  args=(G, 2)),
        Benchmark(name="cugraph.spectralModularityMaximizationClustering",
                  func=cugraph.spectralModularityMaximizationClustering,
                  args=(G, 2)),
        Benchmark(name="cugraph.renumber",
                  func=cugraph.renumber,
                  args=(edgelist_gdf["src"], edgelist_gdf["dst"])),
        Benchmark(name="cugraph.graph.degree",
                  func=G.degree),
        Benchmark(name="cugraph.graph.degrees",
                  func=G.degrees),
    ]
    # Return a dictionary of Benchmark name to Benchmark obj mappings
    return dict([(b.name, b) for b in benches])


########################################
# cugraph benchmarking utilities
def loadDataFile(file_name, csv_delimiter=' '):
    file_type = file_name.split(".")[-1]

    if file_type == "mtx":
        edgelist_gdf = read_mtx(file_name)
    elif file_type == "csv":
        edgelist_gdf = read_csv(file_name, csv_delimiter)
    else:
        raise ValueError("bad file type: '%s', %s " % (file_type, file_name) +
                         "must have a .csv or .mtx extension")
    return edgelist_gdf


<<<<<<< HEAD
def createGraph(edgelist_gdf, auto_csr):
    G = cugraph.Graph()
    G.add_edge_list(edgelist_gdf["src"], edgelist_gdf["dst"],
                    edgelist_gdf["val"])
    if auto_csr == 0:
        G.view_adj_list()
        #G.view_transposed_adj_list()
=======
def createGraph(edgelist_gdf, createDiGraph, renumber, symmetrized):
    if createDiGraph:
        G = cugraph.DiGraph()
    else:
        G = cugraph.Graph(symmetrized=symmetrized)
    G.from_cudf_edgelist(edgelist_gdf, source="src",
                         destination="dst", edge_attr="val",
                         renumber=renumber)
>>>>>>> ad585184
    return G


def computeAdjList(graphObj, transposed=False):
    """
    Compute the adjacency list (or transposed adjacency list if transposed is
    True) on the graph obj. This can be run as a benchmark itself, and is often
    run separately so adj list computation isn't factored into an algo
    benchmark.
    """
    if transposed:
        G.view_transposed_adj_list()
    else:
        G.view_adj_list()


def read_mtx(mtx_file):
    M = mmread(mtx_file).asfptype()
    gdf = cudf.DataFrame()
    gdf['src'] = cudf.Series(M.row)
    gdf['dst'] = cudf.Series(M.col)
    if M.data is None:
        gdf['val'] = 1.0
    else:
        gdf['val'] = cudf.Series(M.data)

    return gdf


def read_csv(csv_file, delimiter):
    cols = ["src", "dst", "val"]
    dtypes = OrderedDict([
            ("src", "int32"),
            ("dst", "int32"),
            ("val", "float32"),
            ])

    gdf = cudf.read_csv(csv_file, names=cols, delimiter=delimiter,
                        dtype=list(dtypes.values()))

    if gdf['src'].null_count > 0:
        print("The reader failed to parse the input")
    if gdf['dst'].null_count > 0:
        print("The reader failed to parse the input")
    # Assume an edge weight of 1.0 if dataset does not provide it
    if gdf['val'].null_count > 0:
        gdf['val'] = 1.0
    return gdf


def parseCLI(argv):
    parser = argparse.ArgumentParser(description='CuGraph benchmark script.')
    parser.add_argument('file', type=str,
                        help='Path to the input file')
    parser.add_argument('--algo', type=str, action="append",
                        help='Algorithm to run, must be one of %s, or "ALL"'
                        % ", ".join(['"%s"' % k
                                     for k in getAllPossibleAlgos()]))
    parser.add_argument('--damping_factor', type=float, default=0.85,
                        help='Damping factor for pagerank algo. Default is '
                        '0.85')
    parser.add_argument('--max_iter', type=int, default=100,
                        help='Maximum number of iteration for any iterative '
                        'algo. Default is 100')
    parser.add_argument('--tolerance', type=float, default=1e-5,
                        help='Tolerance for any approximation algo. Default '
                        'is 1e-5')
    parser.add_argument('--source', type=int, default=0,
                        help='Source for bfs or sssp. Default is 0')
    parser.add_argument('--compute_adj_list', action="store_true",
                        help='Compute and benchmark the adjacency list '
                        'computation separately. Default is to NOT compute '
                        'the adjacency list and allow the algo to compute it '
                        'if necessary.')
    parser.add_argument('--compute_transposed_adj_list', action="store_true",
                        help='Compute and benchmark the transposed adjacency '
                        'list computation separately. Default is to NOT '
                        'compute the transposed adjacency list and allow the '
                        'algo to compute it if necessary.')
    parser.add_argument('--delimiter', type=str, choices=["tab", "space"],
                        default="space",
                        help='Delimiter for csv files (default is space)')
    parser.add_argument('--update_results_dir', type=str,
                        help='Add (and compare) results to the dir specified')
    parser.add_argument('--update_asv_dir', type=str,
                        help='Add results to the specified ASV dir in ASV '
                        'format')
    parser.add_argument('--report_cuda_ver', type=str, default="",
                        help='The CUDA version to include in reports')
    parser.add_argument('--report_python_ver', type=str, default="",
                        help='The Python version to include in reports')
    parser.add_argument('--report_os_type', type=str, default="",
                        help='The OS type to include in reports')
    parser.add_argument('--report_machine_name', type=str, default="",
                        help='The machine name to include in reports')
    parser.add_argument('--digraph', action="store_true",
                        help='Create a directed graph (default is undirected)')

    return parser.parse_args(argv)


def getAllPossibleAlgos():
    # Use the getBenchmarks() function to generate a list of benchmark names
    # from the keys of the dictionary getBenchmarks() returns.  Use a "nop"
    # object since getBenchmarks() will try to access attrs for the args passed
    # in, and there's no point in keeping track of the actual objects needed
    # here since all this needs is the keys (not the values).
    class Nop:
        def __getattr__(self, attr):
            return Nop()

        def __getitem__(self, key):
            return Nop()

        def __call__(self, *args, **kwargs):
            return Nop()

    nop = Nop()

    return list(getBenchmarks(nop, nop, nop).keys())


###############################################################################
if __name__ == "__main__":
    args = parseCLI(sys.argv[1:])

    # set algosToRun based on the command line args
    allPossibleAlgos = getAllPossibleAlgos()
    if args.algo and ("ALL" not in args.algo):
        allowedAlgoNames = allPossibleAlgos + ["ALL"]
        if (set(args.algo) - set(allowedAlgoNames)) != set():
            raise ValueError(
                "bad algo(s): '%s', must be in set of %s" %
                (args.algo, ", ".join(['"%s"' % a for a in allowedAlgoNames])))
        algosToRun = args.algo
    else:
        algosToRun = allPossibleAlgos

    # Load the data file and create a Graph, treat these as benchmarks too.  The
    # Benchmark run() method returns the result of the function being
    # benchmarked. In this case, "loadDataFile" and "createGraph" return a
    # Dataframe and Graph object respectively, so save those and use them for
    # future benchmarks.
    csvDelim = {"space": ' ', "tab": '\t'}[args.delimiter]
    edgelist_gdf = Benchmark(loadDataFile,
                             "cugraph.loadDataFile",
                             args=(args.file, csvDelim)).run()
    renumber = True
    symmetrized = True

    G = Benchmark(createGraph,
                  "cugraph.createGraph",
                  args=(edgelist_gdf, args.digraph, renumber,
                        symmetrized)).run()

    if G is None:
        raise RuntimeError("could not create graph!")

    # compute the adjacency list upfront as a separate benchmark. Special case:
    # if pagerank is being benchmarked and the transposed adj matrix is
    # requested, compute that too or instead. It's recommended that a pagerank
    # benchmark be performed in a separate run since there's only one Graph obj
    # and both an adj list and transposed adj list are probably not needed.
    if args.compute_adj_list:
        Benchmark(computeAdjList,
                  "cugraph.graph.view_adj_list",
                  args=(G, False)).run()
    if args.compute_transposed_adj_list and ("cugraph.pagerank" in algosToRun):
        Benchmark(computeAdjList,
                  "cugraph.graph.view_transposed_adj_list",
                  args=(G, True)).run()

    print("-" * 80)

    # get the individual benchmark functions and run them
    benches = getBenchmarks(G, edgelist_gdf, args)
    for algo in algosToRun:
        benches[algo].run(n=3)  # mean of 3 runs

    # reports ########################
    if args.update_results_dir:
        raise NotImplementedError

<<<<<<< HEAD
=======
    # import pprint
    # pprint.pprint(Benchmark.resultsDict, open("data","w"))

>>>>>>> ad585184
    if args.update_asv_dir:
        # import this here since it pulls in a 3rd party package (asvdb) which
        # may not be appreciated by non-ASV users.
        from asv_report import cugraph_update_asv

        # special case: do not include the full path to the datasetName, since
        # the leading parts are redundant and take up UI space.
        datasetName = "/".join(args.file.split("/")[-3:])

        #f = open("perfData.py", "w")
        #f.write("perfData=%s" % repr(perfData))
        #f.close()
        cugraph_update_asv(asvDir=args.update_asv_dir,
                           datasetName=datasetName,
                           algoRunResults=Benchmark.resultsDict,
                           cudaVer=args.report_cuda_ver,
                           pythonVer=args.report_python_ver,
                           osType=args.report_os_type,
                           machineName=args.report_machine_name)<|MERGE_RESOLUTION|>--- conflicted
+++ resolved
@@ -105,15 +105,6 @@
     return edgelist_gdf
 
 
-<<<<<<< HEAD
-def createGraph(edgelist_gdf, auto_csr):
-    G = cugraph.Graph()
-    G.add_edge_list(edgelist_gdf["src"], edgelist_gdf["dst"],
-                    edgelist_gdf["val"])
-    if auto_csr == 0:
-        G.view_adj_list()
-        #G.view_transposed_adj_list()
-=======
 def createGraph(edgelist_gdf, createDiGraph, renumber, symmetrized):
     if createDiGraph:
         G = cugraph.DiGraph()
@@ -122,7 +113,6 @@
     G.from_cudf_edgelist(edgelist_gdf, source="src",
                          destination="dst", edge_attr="val",
                          renumber=renumber)
->>>>>>> ad585184
     return G
 
 
@@ -306,12 +296,6 @@
     if args.update_results_dir:
         raise NotImplementedError
 
-<<<<<<< HEAD
-=======
-    # import pprint
-    # pprint.pprint(Benchmark.resultsDict, open("data","w"))
-
->>>>>>> ad585184
     if args.update_asv_dir:
         # import this here since it pulls in a 3rd party package (asvdb) which
         # may not be appreciated by non-ASV users.
