# Copyright (c) 2020, NVIDIA CORPORATION.
# Licensed under the Apache License, Version 2.0 (the "License");
# you may not use this file except in compliance with the License.
# You may obtain a copy of the License at
#
#     http://www.apache.org/licenses/LICENSE-2.0
#
# Unless required by applicable law or agreed to in writing, software
# distributed under the License is distributed on an "AS IS" BASIS,
# WITHOUT WARRANTIES OR CONDITIONS OF ANY KIND, either express or implied.
# See the License for the specific language governing permissions and
# limitations under the License.

# cython: profile=False
# distutils: language = c++
# cython: embedsignature = True
# cython: language_level = 3

from cugraph.centrality.betweenness_centrality cimport betweenness_centrality as c_betweenness_centrality
from cugraph.centrality.betweenness_centrality cimport handle_t
from cugraph.structure import graph_new_wrapper
from cugraph.structure.graph import DiGraph
from cugraph.structure.graph_new cimport *
from libc.stdint cimport uintptr_t
from libcpp cimport bool
import cudf
import numpy as np
import numpy.ctypeslib as ctypeslib
from cugraph.structure.utils_wrapper import coo2csr

import dask_cudf
import dask_cuda
import cugraph.raft


import cugraph.comms.comms as Comms
from cugraph.dask.common.mg_utils import (mg_get_client, is_worker_organizer)
from cugraph.raft.dask.common.comms import worker_state
import dask.distributed


def get_output_df(number_of_vertices, result_dtype):
    df = cudf.DataFrame()
    df['vertex'] = cudf.Series(np.zeros(number_of_vertices, dtype=np.int32))
    df['betweenness_centrality'] = cudf.Series(np.zeros(number_of_vertices,
                                                        dtype=result_dtype))
    return df


def get_batch(sources, number_of_workers, current_worker):
    batch_size = len(sources) // number_of_workers
    begin =  current_worker * batch_size
    end = (current_worker + 1) * batch_size
    if current_worker == (number_of_workers - 1):
        end = len(sources)
    batch = sources[begin:end]
    return batch


cdef void run_c_betweenness_centrality(uintptr_t c_handle,
                                       uintptr_t c_graph,
                                       uintptr_t c_betweenness,
                                       bool normalized,
                                       bool endpoints,
                                       uintptr_t c_weights,
                                       int number_of_sources_in_batch,
                                       uintptr_t c_batch,
                                       int total_number_of_sources,
                                       result_dtype):
    if result_dtype == np.float64:
        c_betweenness_centrality[int, int, double, double]((<handle_t *> c_handle)[0],
                                                           <GraphCSRView[int, int, double] *> c_graph,
                                                           <double *> c_betweenness,
                                                           normalized,
                                                           endpoints,
                                                           <double *> c_weights,
                                                           number_of_sources_in_batch,
                                                           <int *> c_batch,
                                                           total_number_of_sources)
    elif result_dtype == np.float32:
        c_betweenness_centrality[int, int, float, float]((<handle_t *> c_handle)[0],
                                                         <GraphCSRView[int, int, float] *> c_graph,
                                                         <float *> c_betweenness,
                                                         normalized,
                                                         endpoints,
                                                         <float *> c_weights,
                                                         number_of_sources_in_batch,
                                                         <int *> c_batch,
                                                         total_number_of_sources)
    else:
        raise ValueError("result_dtype can only be np.float64 or np.float32")


def run_internal_work(handle, input_data, normalized, endpoints,
                      weights,
                      batch,
                      total_number_of_sources, result_dtype):
    cdef uintptr_t c_handle = <uintptr_t> NULL
    cdef uintptr_t c_graph = <uintptr_t> NULL
    cdef uintptr_t c_identifier = <uintptr_t> NULL
    cdef uintptr_t c_weights = <uintptr_t> NULL
    cdef uintptr_t c_betweenness = <uintptr_t> NULL
    cdef uintptr_t c_batch = <uintptr_t> NULL

    cdef uintptr_t c_offsets = <uintptr_t> NULL
    cdef uintptr_t c_indices = <uintptr_t> NULL
    cdef uintptr_t c_graph_weights = <uintptr_t> NULL

    cdef GraphCSRViewDouble graph_double
    cdef GraphCSRViewFloat graph_float

    (offsets, indices, graph_weights), is_directed = input_data

    if graph_weights:
        c_graph_weights = graph_weights.__cuda_array_interface__['data'][0]
    c_offsets = offsets.__cuda_array_interface__['data'][0]
    c_indices = indices.__cuda_array_interface__['data'][0]

    number_of_vertices = len(offsets) - 1
    number_of_edges = len(indices)

    result_size = number_of_vertices
    result_df = get_output_df(result_size, result_dtype)
    number_of_sources_in_batch = len(batch)
    if result_dtype == np.float64:
        graph_double = GraphCSRView[int, int, double](<int*> c_offsets,
                                                      <int*> c_indices,
                                                      <double*> c_graph_weights,
                                                      number_of_vertices,
                                                      number_of_edges)
        graph_double.prop.directed = is_directed
        c_graph = <uintptr_t>&graph_double
    elif result_dtype == np.float32:
        graph_float = GraphCSRView[int, int, float](<int*>c_offsets,
                                                    <int*>c_indices,
                                                    <float*>c_graph_weights,
                                                    number_of_vertices,
                                                    number_of_edges)
        graph_float.prop.directed = is_directed
        c_graph = <uintptr_t>&graph_float
    else:
        raise ValueError("result_dtype can only be np.float64 or np.float32")

    c_identifier = result_df['vertex'].__cuda_array_interface__['data'][0]
    c_betweenness = result_df['betweenness_centrality'].__cuda_array_interface__['data'][0]
    if weights is not None:
        c_weights = weights.__cuda_array_interface__['data'][0]

    c_batch = batch.__array_interface__['data'][0]
    c_handle = <uintptr_t>handle.getHandle()

    run_c_betweenness_centrality(c_handle,
                                 c_graph,
                                 c_betweenness,
                                 normalized,
                                 endpoints,
                                 c_weights,
                                 number_of_sources_in_batch,
                                 c_batch,
                                 total_number_of_sources,
                                 result_dtype)
    if result_dtype == np.float64:
        graph_double.get_vertex_identifiers(<int*> c_identifier)
    elif result_dtype == np.float32:
        graph_float.get_vertex_identifiers(<int*> c_identifier)
    else:
        raise ValueError("result_dtype can only be np.float64 or np.float32")

    return result_df

def run_mg_work(input_data, normalized, endpoints,
                weights, sources,
                result_dtype, session_id):
    result = None
    # 1. Get session information
    session_state = worker_state(session_id)
    number_of_workers = session_state["nworkers"]
    worker_idx = session_state["wid"]

    # 2. Get handle
    handle = session_state['handle']

    # 3. Get Batch
    batch = get_batch(sources, number_of_workers, worker_idx)
    total_number_of_sources = len(sources)

    result = run_internal_work(handle, input_data, normalized,
                               endpoints, weights, batch,
                               total_number_of_sources, result_dtype)
    return result


def mg_batch_betweenness_centrality(input_graph, normalized, endpoints,
                                    weights, vertices, result_dtype):
    df = None
    client = mg_get_client()
    comms = Comms.get_comms()
    replicated_adjlists = input_graph.mg_batch_adjlists
    work_futures =  [client.submit(run_mg_work,
                                   (data, type(input_graph)
                                   is DiGraph),
                                   normalized,
                                   endpoints,
                                   weights,
                                   vertices,
                                   result_dtype,
                                   comms.sessionId,
                                   workers=[worker]) for
                    idx, (worker, data) in enumerate(replicated_adjlists.items())]
    dask.distributed.wait(work_futures)
    df = work_futures[0].result()
    return df


def sg_betweenness_centrality(input_graph, normalized, endpoints, weights,
                              vertices, result_dtype):
    total_number_of_sources = len(vertices)
    handle = cugraph.raft.common.handle.Handle()
    adjlist = input_graph.adjlist
    input_data = ((adjlist.offsets, adjlist.indices, adjlist.weights),
                  type(input_graph) is cugraph.DiGraph)
    df = run_internal_work(handle, input_data, normalized, endpoints, weights,
                           vertices, total_number_of_sources, result_dtype)
    return df


# NOTE: The current implementation only has <int, int, float, float> and
#       <int, int, double, double> as explicit template declaration
#       The current BFS requires the GraphCSR to be declared
#       as <int, int, float> or <int, int double> even if weights is null
def betweenness_centrality(input_graph, normalized, endpoints, weights,
                           vertices, result_dtype):
    """
    Call betweenness centrality
    """
    df = None
    comms = Comms.get_comms()
    if not input_graph.adjlist:
        input_graph.view_adj_list()
    if comms and input_graph.mg_batch_enabled == True:
        df = mg_batch_betweenness_centrality(input_graph,
                                             normalized,
                                             endpoints,
                                             weights,
                                             vertices,
                                             result_dtype)
    else:
<<<<<<< HEAD
        df = sg_betweenness_centrality(input_graph,
                                       normalized,
                                       endpoints,
                                       weights,
                                       vertices,
                                       result_dtype)

    if input_graph.renumbered:
        df = unrenumber(input_graph.edgelist.renumber_map, df, 'vertex')
=======
        raise TypeError("result type for betweenness centrality can only be "
                        "float or double")
>>>>>>> e7a7c3bd

    return df<|MERGE_RESOLUTION|>--- conflicted
+++ resolved
@@ -245,19 +245,10 @@
                                              vertices,
                                              result_dtype)
     else:
-<<<<<<< HEAD
         df = sg_betweenness_centrality(input_graph,
                                        normalized,
                                        endpoints,
                                        weights,
                                        vertices,
                                        result_dtype)
-
-    if input_graph.renumbered:
-        df = unrenumber(input_graph.edgelist.renumber_map, df, 'vertex')
-=======
-        raise TypeError("result type for betweenness centrality can only be "
-                        "float or double")
->>>>>>> e7a7c3bd
-
     return df