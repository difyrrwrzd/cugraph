# Copyright (c) 2019, NVIDIA CORPORATION.
# Licensed under the Apache License, Version 2.0 (the "License");
# you may not use this file except in compliance with the License.
# You may obtain a copy of the License at
#
#     http://www.apache.org/licenses/LICENSE-2.0
#
# Unless required by applicable law or agreed to in writing, software
# distributed under the License is distributed on an "AS IS" BASIS,
# WITHOUT WARRANTIES OR CONDITIONS OF ANY KIND, either express or implied.
# See the License for the specific language governing permissions and
# limitations under the License.

import time
import numpy as np
import pytest
from scipy.io import mmread

import cudf
import cugraph

# Temporarily suppress warnings till networkX fixes deprecation warnings
# (Using or importing the ABCs from 'collections' instead of from
# 'collections.abc' is deprecated, and in 3.8 it will stop working) for
# python 3.7.  Also, this import networkx needs to be relocated in the
# third-party group once this gets fixed.
import warnings
with warnings.catch_warnings():
    warnings.filterwarnings("ignore", category=DeprecationWarning)
    import networkx as nx

print('Networkx version : {} '.format(nx.__version__))


def read_mtx_file(mm_file):
    print('Reading ' + str(mm_file) + '...')
    return mmread(mm_file).asfptype()


def cugraph_call(M):
    M = M.tocsr()
    if M is None:
        raise TypeError('Could not read the input graph')
    if M.shape[0] != M.shape[1]:
        raise TypeError('Shape is not square')

    # Device data
    row_offsets = cudf.Series(M.indptr)
    col_indices = cudf.Series(M.indices)
    # values = cudf.Series(np.ones(len(col_indices), dtype=np.float32),
    # nan_as_null=False)
    weights_arr = cudf.Series(np.ones(len(row_offsets) - 1, dtype=np.float32))

    G = cugraph.Graph()
    G.add_adj_list(row_offsets, col_indices, None)

    # cugraph Jaccard Call
    t1 = time.time()
    df = cugraph.jaccard_w(G, weights_arr)
    t2 = time.time() - t1
    print('Time : '+str(t2))

    return df['jaccard_coeff']


<<<<<<< HEAD
DATASETS = ['../datasets/dolphins.mtx',
            '../datasets/karate.mtx',
            '../datasets/netscience.mtx']
=======
def networkx_call(M):

    M = M.tocsr()
    M = M.tocoo()
    sources = M.row
    destinations = M.col
    edges = []
    for i in range(len(sources)):
        edges.append((sources[i], destinations[i]))
    # in NVGRAPH tests we read as CSR and feed as CSC, so here we doing this
    # explicitly
    print('Format conversion ... ')

    # Directed NetworkX graph
    G = nx.DiGraph(M)
    Gnx = G.to_undirected()

    # Networkx Jaccard Call
    print('Solving... ')
    t1 = time.time()
    preds = nx.jaccard_coefficient(Gnx, edges)
    t2 = time.time() - t1

    print('Time : '+str(t2))
    coeff = []
    for u, v, p in preds:
        coeff.append(p)
    return coeff


DATASETS = ['/datasets/networks/dolphins.mtx',
            '/datasets/networks/karate.mtx',
            '/datasets/networks/netscience.mtx']
>>>>>>> 6918013d


@pytest.mark.parametrize('graph_file', DATASETS)
def test_wjaccard(graph_file):

    M = read_mtx_file(graph_file)
    # suppress F841 (local variable is assigned but never used) in flake8
    # no networkX equivalent to compare cu_coeff against...
    cu_coeff = cugraph_call(M)  # noqa: F841
    nx_coeff = networkx_call(M)
    for i in range(len(cu_coeff)):
        diff = abs(nx_coeff[i] - cu_coeff[i])
        assert diff < 1.0e-6<|MERGE_RESOLUTION|>--- conflicted
+++ resolved
@@ -63,11 +63,6 @@
     return df['jaccard_coeff']
 
 
-<<<<<<< HEAD
-DATASETS = ['../datasets/dolphins.mtx',
-            '../datasets/karate.mtx',
-            '../datasets/netscience.mtx']
-=======
 def networkx_call(M):
 
     M = M.tocsr()
@@ -97,12 +92,9 @@
         coeff.append(p)
     return coeff
 
-
-DATASETS = ['/datasets/networks/dolphins.mtx',
-            '/datasets/networks/karate.mtx',
-            '/datasets/networks/netscience.mtx']
->>>>>>> 6918013d
-
+DATASETS = ['../datasets/dolphins.mtx',
+            '../datasets/karate.mtx',
+            '../datasets/netscience.mtx']
 
 @pytest.mark.parametrize('graph_file', DATASETS)
 def test_wjaccard(graph_file):
