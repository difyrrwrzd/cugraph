--- conflicted
+++ resolved
@@ -41,30 +41,20 @@
     """
     Call balancedCutClustering_nvgraph
     """
-
-<<<<<<< HEAD
-    cdef uintptr_t graph = graph_wrapper.allocate_cpp_graph()
-    cdef gdf_graph * g = <gdf_graph*> graph
-
-    if input_graph.adjlist:
-        graph_wrapper.add_adj_list(graph, input_graph.adjlist.offsets, input_graph.adjlist.indices, input_graph.adjlist.weights)
-    else:
-        if input_graph.edgelist.weights:
-            graph_wrapper.add_edge_list(graph, input_graph.edgelist.edgelist_df['src'], input_graph.edgelist.edgelist_df['dst'], input_graph.edgelist.edgelist_df['weights'])
-        else:
-            graph_wrapper.add_edge_list(graph, input_graph.edgelist.edgelist_df['src'], input_graph.edgelist.edgelist_df['dst'])
-        err = gdf_add_adj_list(g)
-        libcudf.cudf.check_gdf_error(err)
-        offsets, indices, values = graph_wrapper.get_adj_list(graph)
-        input_graph.adjlist = input_graph.AdjList(offsets, indices, values)
-=======
-    cdef uintptr_t graph = graph_ptr
-    cdef Graph * g = <Graph*> graph
-
-    # Ensure that the graph has CSR adjacency list
-    add_adj_list(g)
-    
->>>>>>> c60d4737
+    cdef uintptr_t graph = graph_wrapper.allocate_cpp_graph()
+    cdef Graph * g = <Graph*> graph
+
+    if input_graph.adjlist:
+        graph_wrapper.add_adj_list(graph, input_graph.adjlist.offsets, input_graph.adjlist.indices, input_graph.adjlist.weights)
+    else:
+        if input_graph.edgelist.weights:
+            graph_wrapper.add_edge_list(graph, input_graph.edgelist.edgelist_df['src'], input_graph.edgelist.edgelist_df['dst'], input_graph.edgelist.edgelist_df['weights'])
+        else:
+            graph_wrapper.add_edge_list(graph, input_graph.edgelist.edgelist_df['src'], input_graph.edgelist.edgelist_df['dst'])
+        err = add_adj_list(g)
+        libcudf.cudf.check_gdf_error(err)
+        offsets, indices, values = graph_wrapper.get_adj_list(graph)
+        input_graph.adjlist = input_graph.AdjList(offsets, indices, values)
 
     # we should add get_number_of_vertices() to Graph (and this should be
     # used instead of g.adjList.offsets.size - 1)
@@ -106,30 +96,20 @@
     """
     Call spectralModularityMaximization_nvgraph
     """
-<<<<<<< HEAD
-    cdef uintptr_t graph = graph_wrapper.allocate_cpp_graph()
-    cdef gdf_graph * g = <gdf_graph*> graph
-
-    if input_graph.adjlist:
-        graph_wrapper.add_adj_list(graph, input_graph.adjlist.offsets, input_graph.adjlist.indices, input_graph.adjlist.weights)
-    else:
-        if input_graph.edgelist.weights:
-            graph_wrapper.add_edge_list(graph, input_graph.edgelist.edgelist_df['src'], input_graph.edgelist.edgelist_df['dst'], input_graph.edgelist.edgelist_df['weights'])
-        else:
-            graph_wrapper.add_edge_list(graph, input_graph.edgelist.edgelist_df['src'], input_graph.edgelist.edgelist_df['dst'])
-        err = gdf_add_adj_list(g)
-        libcudf.cudf.check_gdf_error(err)
-        offsets, indices, values = graph_wrapper.get_adj_list(graph)
-        input_graph.adjlist = input_graph.AdjList(offsets, indices, values)
-=======
-
-    cdef uintptr_t graph = graph_ptr
-    cdef Graph * g = <Graph*> graph
-
-    # Ensure that the graph has CSR adjacency list
-    add_adj_list(g)
-    
->>>>>>> c60d4737
+    cdef uintptr_t graph = graph_wrapper.allocate_cpp_graph()
+    cdef Graph * g = <Graph*> graph
+
+    if input_graph.adjlist:
+        graph_wrapper.add_adj_list(graph, input_graph.adjlist.offsets, input_graph.adjlist.indices, input_graph.adjlist.weights)
+    else:
+        if input_graph.edgelist.weights:
+            graph_wrapper.add_edge_list(graph, input_graph.edgelist.edgelist_df['src'], input_graph.edgelist.edgelist_df['dst'], input_graph.edgelist.edgelist_df['weights'])
+        else:
+            graph_wrapper.add_edge_list(graph, input_graph.edgelist.edgelist_df['src'], input_graph.edgelist.edgelist_df['dst'])
+        err = add_adj_list(g)
+        libcudf.cudf.check_gdf_error(err)
+        offsets, indices, values = graph_wrapper.get_adj_list(graph)
+        input_graph.adjlist = input_graph.AdjList(offsets, indices, values)
 
     # we should add get_number_of_vertices() to Graph (and this should be
     # used instead of g.adjList.offsets.size - 1)
@@ -165,29 +145,20 @@
     """
     Call analyzeClustering_modularity_nvgraph
     """
-<<<<<<< HEAD
-    cdef uintptr_t graph = graph_wrapper.allocate_cpp_graph()
-    cdef gdf_graph * g = <gdf_graph*> graph
-
-    if input_graph.adjlist:
-        graph_wrapper.add_adj_list(graph, input_graph.adjlist.offsets, input_graph.adjlist.indices, input_graph.adjlist.weights)
-    else:
-        if input_graph.edgelist.weights:
-            graph_wrapper.add_edge_list(graph, input_graph.edgelist.edgelist_df['src'], input_graph.edgelist.edgelist_df['dst'], input_graph.edgelist.edgelist_df['weights'])
-        else:
-            graph_wrapper.add_edge_list(graph, input_graph.edgelist.edgelist_df['src'], input_graph.edgelist.edgelist_df['dst'])
-        err = gdf_add_adj_list(g)
-        libcudf.cudf.check_gdf_error(err)
-        offsets, indices, values = graph_wrapper.get_adj_list(graph)
-        input_graph.adjlist = input_graph.AdjList(offsets, indices, values)
-=======
-    cdef uintptr_t graph = graph_ptr
-    cdef Graph * g = <Graph*> graph
-
-    # Ensure that the graph has CSR adjacency list
-    add_adj_list(g)
-    
->>>>>>> c60d4737
+    cdef uintptr_t graph = graph_wrapper.allocate_cpp_graph()
+    cdef Graph * g = <Graph*> graph
+
+    if input_graph.adjlist:
+        graph_wrapper.add_adj_list(graph, input_graph.adjlist.offsets, input_graph.adjlist.indices, input_graph.adjlist.weights)
+    else:
+        if input_graph.edgelist.weights:
+            graph_wrapper.add_edge_list(graph, input_graph.edgelist.edgelist_df['src'], input_graph.edgelist.edgelist_df['dst'], input_graph.edgelist.edgelist_df['weights'])
+        else:
+            graph_wrapper.add_edge_list(graph, input_graph.edgelist.edgelist_df['src'], input_graph.edgelist.edgelist_df['dst'])
+        err = add_adj_list(g)
+        libcudf.cudf.check_gdf_error(err)
+        offsets, indices, values = graph_wrapper.get_adj_list(graph)
+        input_graph.adjlist = input_graph.AdjList(offsets, indices, values)
 
     cdef gdf_column c_clustering_col = get_gdf_column_view(clustering)
     cdef float score
@@ -199,29 +170,20 @@
     """
     Call analyzeClustering_edge_cut_nvgraph
     """
-<<<<<<< HEAD
-    cdef uintptr_t graph = graph_wrapper.allocate_cpp_graph()
-    cdef gdf_graph * g = <gdf_graph*> graph
-
-    if input_graph.adjlist:
-        graph_wrapper.add_adj_list(graph, input_graph.adjlist.offsets, input_graph.adjlist.indices, input_graph.adjlist.weights)
-    else:
-        if input_graph.edgelist.weights:
-            graph_wrapper.add_edge_list(graph, input_graph.edgelist.edgelist_df['src'], input_graph.edgelist.edgelist_df['dst'], input_graph.edgelist.edgelist_df['weights'])
-        else:
-            graph_wrapper.add_edge_list(graph, input_graph.edgelist.edgelist_df['src'], input_graph.edgelist.edgelist_df['dst'])
-        err = gdf_add_adj_list(g)
-        libcudf.cudf.check_gdf_error(err)
-        offsets, indices, values = graph_wrapper.get_adj_list(graph)
-        input_graph.adjlist = input_graph.AdjList(offsets, indices, values)
-=======
-    cdef uintptr_t graph = graph_ptr
-    cdef Graph * g = <Graph*> graph
-
-    # Ensure that the graph has CSR adjacency list
-    add_adj_list(g)
-    
->>>>>>> c60d4737
+    cdef uintptr_t graph = graph_wrapper.allocate_cpp_graph()
+    cdef Graph * g = <Graph*> graph
+
+    if input_graph.adjlist:
+        graph_wrapper.add_adj_list(graph, input_graph.adjlist.offsets, input_graph.adjlist.indices, input_graph.adjlist.weights)
+    else:
+        if input_graph.edgelist.weights:
+            graph_wrapper.add_edge_list(graph, input_graph.edgelist.edgelist_df['src'], input_graph.edgelist.edgelist_df['dst'], input_graph.edgelist.edgelist_df['weights'])
+        else:
+            graph_wrapper.add_edge_list(graph, input_graph.edgelist.edgelist_df['src'], input_graph.edgelist.edgelist_df['dst'])
+        err = add_adj_list(g)
+        libcudf.cudf.check_gdf_error(err)
+        offsets, indices, values = graph_wrapper.get_adj_list(graph)
+        input_graph.adjlist = input_graph.AdjList(offsets, indices, values)
 
     cdef gdf_column c_clustering_col = get_gdf_column_view(clustering)
     cdef float score
@@ -233,29 +195,20 @@
     """
     Call analyzeClustering_ratio_cut_nvgraph
     """
-<<<<<<< HEAD
-    cdef uintptr_t graph = graph_wrapper.allocate_cpp_graph()
-    cdef gdf_graph * g = <gdf_graph*> graph
-
-    if input_graph.adjlist:
-        graph_wrapper.add_adj_list(graph, input_graph.adjlist.offsets, input_graph.adjlist.indices, input_graph.adjlist.weights)
-    else:
-        if input_graph.edgelist.weights:
-            graph_wrapper.add_edge_list(graph, input_graph.edgelist.edgelist_df['src'], input_graph.edgelist.edgelist_df['dst'], input_graph.edgelist.edgelist_df['weights'])
-        else:
-            graph_wrapper.add_edge_list(graph, input_graph.edgelist.edgelist_df['src'], input_graph.edgelist.edgelist_df['dst'])
-        err = gdf_add_adj_list(g)
-        libcudf.cudf.check_gdf_error(err)
-        offsets, indices, values = graph_wrapper.get_adj_list(graph)
-        input_graph.adjlist = input_graph.AdjList(offsets, indices, values)
-=======
-    cdef uintptr_t graph = graph_ptr
-    cdef Graph * g = <Graph*> graph
-
-    # Ensure that the graph has CSR adjacency list
-    add_adj_list(g)
-    
->>>>>>> c60d4737
+    cdef uintptr_t graph = graph_wrapper.allocate_cpp_graph()
+    cdef Graph * g = <Graph*> graph
+
+    if input_graph.adjlist:
+        graph_wrapper.add_adj_list(graph, input_graph.adjlist.offsets, input_graph.adjlist.indices, input_graph.adjlist.weights)
+    else:
+        if input_graph.edgelist.weights:
+            graph_wrapper.add_edge_list(graph, input_graph.edgelist.edgelist_df['src'], input_graph.edgelist.edgelist_df['dst'], input_graph.edgelist.edgelist_df['weights'])
+        else:
+            graph_wrapper.add_edge_list(graph, input_graph.edgelist.edgelist_df['src'], input_graph.edgelist.edgelist_df['dst'])
+        err = add_adj_list(g)
+        libcudf.cudf.check_gdf_error(err)
+        offsets, indices, values = graph_wrapper.get_adj_list(graph)
+        input_graph.adjlist = input_graph.AdjList(offsets, indices, values)
 
     cdef gdf_column c_clustering_col = get_gdf_column_view(clustering)
     cdef float score
