# Copyright (c) 2019, NVIDIA CORPORATION.
# Licensed under the Apache License, Version 2.0 (the "License");
# you may not use this file except in compliance with the License.
# You may obtain a copy of the License at
#
#     http://www.apache.org/licenses/LICENSE-2.0
#
# Unless required by applicable law or agreed to in writing, software
# distributed under the License is distributed on an "AS IS" BASIS,
# WITHOUT WARRANTIES OR CONDITIONS OF ANY KIND, either express or implied.
# See the License for the specific language governing permissions and
# limitations under the License.

import gc
from itertools import product
import time

import pytest

import cudf
import cugraph
from cugraph.tests import utils
<<<<<<< HEAD
from librmm_cffi import librmm as rmm
from librmm_cffi import librmm_config as rmm_cfg
import numpy as np
=======
import rmm
from rmm import rmm_config
>>>>>>> afc43b9f


def cugraph_call(cu_M, first, second, edgevals=False):
    # Device data
    sources = cu_M['0']
    destinations = cu_M['1']
    if edgevals is False:
        values = None
    else:
        values = cu_M['2']

    G = cugraph.Graph()
    G.add_edge_list(sources, destinations, values)

    # cugraph Overlap Call
    t1 = time.time()
    df = cugraph.overlap(G, first, second)
    t2 = time.time() - t1
    print('Time : '+str(t2))

    return df['overlap_coeff'].to_array()


def intersection(a, b, M):
    count = 0
    a_idx = M.indptr[a]
    b_idx = M.indptr[b]

    while (a_idx < M.indptr[a+1]) and (b_idx < M.indptr[b+1]):
        a_vertex = M.indices[a_idx]
        b_vertex = M.indices[b_idx]

        if a_vertex == b_vertex:
            count += 1
            a_idx += 1
            b_idx += 1
        elif a_vertex < b_vertex:
            a_idx += 1
        else:
            b_idx += 1

    return count


def degree(a, M):
    return M.indptr[a+1] - M.indptr[a]


def overlap(a, b, M):
    b_sum = degree(b, M)
    if b_sum == 0:
        return float('NaN')

    a_sum = degree(a, M)

    i = intersection(a, b, M)
    total = min(a_sum, b_sum)
    return i / total


def cpu_call(M, first, second):
    result = []
    for i in range(len(first)):
        result.append(overlap(first[i], second[i], M))
    return result


DATASETS = ['../datasets/dolphins.csv',
            '../datasets/karate.csv',
            '../datasets/netscience.csv']
#  Too slow to run on CPU
#            '../datasets/email-Eu-core.csv']


# Test all combinations of default/managed and pooled/non-pooled allocation
@pytest.mark.parametrize('managed, pool',
                         list(product([False, True], [False, True])))
@pytest.mark.parametrize('graph_file', DATASETS)
def test_overlap(managed, pool, graph_file):
    gc.collect()

    rmm.finalize()
    rmm_config.use_managed_memory = managed
    rmm_config.use_pool_allocator = pool
    rmm_config.initial_pool_size = 2 << 27
    rmm.initialize()

    assert(rmm.is_initialized())

    M = utils.read_csv_for_nx(graph_file)
    M = M.tocsr().sorted_indices()
    cu_M = utils.read_csv_file(graph_file)
    row_offsets = cudf.Series(M.indptr)
    col_indices = cudf.Series(M.indices)
    G = cugraph.Graph()
    G.add_adj_list(row_offsets, col_indices, None)
    pairs = G.get_two_hop_neighbors()

    cu_coeff = cugraph_call(cu_M, pairs['first'], pairs['second'])
    cpu_coeff = cpu_call(M, pairs['first'], pairs['second'])

    assert len(cu_coeff) == len(cpu_coeff)
    for i in range(len(cu_coeff)):
        if np.isnan(cpu_coeff[i]):
            assert np.isnan(cu_coeff[i])
        elif np.isnan(cu_coeff[i]):
            assert cpu_coeff[i] == cu_coeff[i]
        else:
            diff = abs(cpu_coeff[i] - cu_coeff[i])
            assert diff < 1.0e-6


# Test all combinations of default/managed and pooled/non-pooled allocation
@pytest.mark.parametrize('managed, pool',
                         list(product([False, True], [False, True])))
@pytest.mark.parametrize('graph_file', DATASETS)
def test_overlap_edge_vals(managed, pool, graph_file):
    gc.collect()

    rmm.finalize()
    rmm_config.use_managed_memory = managed
    rmm_config.use_pool_allocator = pool
    rmm_config.initial_pool_size = 2 << 27
    rmm.initialize()

    assert(rmm.is_initialized())

    M = utils.read_csv_for_nx(graph_file)
    M = M.tocsr().sorted_indices()
    cu_M = utils.read_csv_file(graph_file)
    row_offsets = cudf.Series(M.indptr)
    col_indices = cudf.Series(M.indices)
    G = cugraph.Graph()
    G.add_adj_list(row_offsets, col_indices, None)
    pairs = G.get_two_hop_neighbors()

    cu_coeff = cugraph_call(cu_M, pairs['first'], pairs['second'],
                            edgevals=True)
    cpu_coeff = cpu_call(M, pairs['first'], pairs['second'])

    assert len(cu_coeff) == len(cpu_coeff)
    for i in range(len(cu_coeff)):
        if np.isnan(cpu_coeff[i]):
            assert np.isnan(cu_coeff[i])
        elif np.isnan(cu_coeff[i]):
            assert cpu_coeff[i] == cu_coeff[i]
        else:
            diff = abs(cpu_coeff[i] - cu_coeff[i])
            assert diff < 1.0e-6<|MERGE_RESOLUTION|>--- conflicted
+++ resolved
@@ -16,18 +16,13 @@
 import time
 
 import pytest
+import numpy as np
 
 import cudf
 import cugraph
 from cugraph.tests import utils
-<<<<<<< HEAD
-from librmm_cffi import librmm as rmm
-from librmm_cffi import librmm_config as rmm_cfg
-import numpy as np
-=======
 import rmm
 from rmm import rmm_config
->>>>>>> afc43b9f
 
 
 def cugraph_call(cu_M, first, second, edgevals=False):
